/*
 * Copyright (c) 2008-2013, Hazelcast, Inc. All Rights Reserved.
 *
 * Licensed under the Apache License, Version 2.0 (the "License");
 * you may not use this file except in compliance with the License.
 * You may obtain a copy of the License at
 *
 * http://www.apache.org/licenses/LICENSE-2.0
 *
 * Unless required by applicable law or agreed to in writing, software
 * distributed under the License is distributed on an "AS IS" BASIS,
 * WITHOUT WARRANTIES OR CONDITIONS OF ANY KIND, either express or implied.
 * See the License for the specific language governing permissions and
 * limitations under the License.
 */

package com.hazelcast.client.spi.impl;

import com.hazelcast.client.*;
import com.hazelcast.client.config.ClientConfig;
import com.hazelcast.client.connection.Authenticator;
import com.hazelcast.client.connection.ClientConnectionManager;
import com.hazelcast.client.connection.Connection;
import com.hazelcast.client.exception.AuthenticationException;
import com.hazelcast.client.exception.ClientException;
import com.hazelcast.client.spi.ClientClusterService;
import com.hazelcast.client.spi.ResponseHandler;
import com.hazelcast.client.spi.ResponseStream;
import com.hazelcast.client.util.AddressHelper;
import com.hazelcast.cluster.client.AddMembershipListenerRequest;
import com.hazelcast.cluster.client.ClientMembershipEvent;
import com.hazelcast.core.HazelcastException;
import com.hazelcast.core.HazelcastInstanceNotActiveException;
import com.hazelcast.core.MembershipEvent;
import com.hazelcast.core.MembershipListener;
import com.hazelcast.instance.MemberImpl;
import com.hazelcast.nio.Address;
import com.hazelcast.nio.IOUtil;
import com.hazelcast.nio.serialization.Data;
import com.hazelcast.nio.serialization.SerializationService;
import com.hazelcast.security.Credentials;
import com.hazelcast.spi.impl.SerializableCollection;
import com.hazelcast.util.Clock;

import java.io.IOException;
import java.net.InetSocketAddress;
import java.util.*;
import java.util.concurrent.*;
import java.util.concurrent.atomic.AtomicReference;

/**
 * @mdogan 5/15/13
 */
public final class ClientClusterServiceImpl implements ClientClusterService {

    private static int RETRY_COUNT = 10;
    private static int RETRY_WAIT_TIME = 100;

    private final HazelcastClient client;
    private final ClusterListenerThread clusterThread;
    private final AtomicReference<Map<Address, MemberImpl>> membersRef = new AtomicReference<Map<Address, MemberImpl>>();
    private final ConcurrentMap<String, MembershipListener> listeners = new ConcurrentHashMap<String, MembershipListener>();

    private final boolean redoOperation;
    private final Credentials credentials;
    private volatile ClientPrincipal principal;

    public ClientClusterServiceImpl(HazelcastClient client) {
        this.client = client;
        clusterThread = new ClusterListenerThread(client.getThreadGroup(), client.getName() + ".cluster-listener");
        redoOperation = getClientConfig().isRedoOperation();
        credentials = getClientConfig().getCredentials();
    }

    public MemberImpl getMember(Address address) {
        final Map<Address, MemberImpl> members = membersRef.get();
        return members != null ? members.get(address) : null;
    }

    public MemberImpl getMember(String uuid) {
        final Collection<MemberImpl> memberList = getMemberList();
        for (MemberImpl member : memberList) {
            if (uuid.equals(member.getUuid())) {
                return member;
            }
        }
        return null;
    }

    public Collection<MemberImpl> getMemberList() {
        final Map<Address, MemberImpl> members = membersRef.get();
        return members != null ? members.values() : Collections.<MemberImpl>emptySet();
    }

    public Address getMasterAddress() {
        final Collection<MemberImpl> memberList = getMemberList();
        return !memberList.isEmpty() ? memberList.iterator().next().getAddress() : null;
    }

    public int getSize() {
        return getMemberList().size();
    }

    public long getClusterTime() {
        return Clock.currentTimeMillis();
    }

    <T> T sendAndReceive(Object obj) throws IOException {
        final Connection conn = getRandomConnection();
        try {
            return sendAndReceive(conn, obj);
        } finally {
            conn.release();
        }
    }

    <T> T sendAndReceive(Address address, Object obj) throws IOException {
        final Connection conn = getConnection(address);
        try {
            return sendAndReceive(conn, obj);
        } finally {
            conn.release();
        }
    }

    private <T> T sendAndReceive(Connection conn, Object obj) throws IOException {
        try {
            final SerializationService serializationService = getSerializationService();
            final Data request = serializationService.toData(obj);
            conn.write(request);
            final Data response = conn.read();
            return (T) serializationService.toObject(response);
        } catch (IOException e){
            ((ClientPartitionServiceImpl)client.getClientPartitionService()).refreshPartitions();
            if (redoOperation || obj instanceof RetryableRequest){
                return sendAndReceive(obj);
            }
            throw new HazelcastException(e);
        }
    }

    public <T> T sendAndReceiveFixedConnection(Connection conn, Object obj) throws IOException {
        final SerializationService serializationService = getSerializationService();
        final Data request = serializationService.toData(obj);
        conn.write(request);
        final Data response = conn.read();
        return (T) serializationService.toObject(response);
    }

    private SerializationService getSerializationService() {
        return client.getSerializationService();
    }

    private ClientConnectionManager getConnectionManager() {
        return client.getConnectionManager();
    }

    private Connection getRandomConnection() throws IOException {
        return getConnection(null);
    }

    private Connection getConnection(Address address) throws IOException {
        if (!client.getLifecycleService().isRunning()){
            throw new HazelcastInstanceNotActiveException();
        }
        Connection connection = null;
        int retryCount = RETRY_COUNT;
        while (connection == null && retryCount > 0 ){
<<<<<<< HEAD
            if (address == null) {
=======
            if (address != null) {
                connection = client.getConnectionManager().getConnection(address);
            } else {
>>>>>>> e3fa3f44
                connection = client.getConnectionManager().getRandomConnection();
            } else {
                connection = client.getConnectionManager().getConnection(address);
            }
            if (connection == null) {
                retryCount--;
                try {
                    Thread.sleep(RETRY_WAIT_TIME);
                } catch (InterruptedException e) {
                    e.printStackTrace();
                }
            }
        }
        if (connection == null) {
            throw new HazelcastException("Unable to connect!!!");
        }
        return connection;
    }


    void sendAndHandle(Address address, Object obj, ResponseHandler handler) throws IOException {
        final Connection conn = getConnection(address);
        sendAndHandle(conn, obj, handler);
    }

    void sendAndHandle(Object obj, ResponseHandler handler) throws IOException {
        final Connection conn = getRandomConnection();
        sendAndHandle(conn, obj, handler);
    }

    private void sendAndHandle(Connection conn, Object obj, ResponseHandler handler) throws IOException {
        ResponseStream stream;
        try {
            final SerializationService serializationService = getSerializationService();
            final Data request = serializationService.toData(obj);
            conn.write(request);
            stream = new ResponseStreamImpl(serializationService, conn);
        } catch (IOException e){
            ((ClientPartitionServiceImpl)client.getClientPartitionService()).refreshPartitions();
            if (redoOperation || obj instanceof RetryableRequest){
                sendAndHandle(obj, handler);
                return;
            }
            throw new HazelcastException(e);
        }

        try {
            handler.handle(stream);
        } catch (Exception e) {
            throw new ClientException(e);
        } finally {
            stream.end();
        }

    }

    public Authenticator getAuthenticator() {
        return new ClusterAuthenticator();
    }

    public String addMembershipListener(MembershipListener listener) {
        final String id = UUID.randomUUID().toString();
        listeners.put(id, listener);
        return id;
    }

    public boolean removeMembershipListener(String registrationId) {
        return listeners.remove(registrationId) != null;
    }

    public void start() {
        final Future<Connection> f = client.getClientExecutionService().submit(new InitialConnectionCall());
        try {
            final Connection connection = f.get(30, TimeUnit.SECONDS);
            clusterThread.setInitialConn(connection);
        } catch (Exception e) {
            throw new ClientException(e);
        }
        clusterThread.start();

        // TODO: replace with a better wait-notify
        while (membersRef.get() == null) {
            try {
                Thread.sleep(100);
            } catch (InterruptedException e) {
                throw new ClientException(e);
            }
        }
        // started
    }

    public void stop() {
        clusterThread.shutdown();
    }


    private class InitialConnectionCall implements Callable<Connection> {

        public Connection call() throws Exception {
            return connectToOne(getConfigAddresses());
        }
    }

    private class ClusterListenerThread extends Thread {

        private ClusterListenerThread(ThreadGroup group, String name) {
            super(group, name);
        }

        private volatile Connection conn;
        private final List<MemberImpl> members = new LinkedList<MemberImpl>();

        public void run() {
            while (!Thread.currentThread().isInterrupted()) {
                try {
                    if (conn == null) {
                        try {
                            conn = pickConnection();
                        } catch (Exception e){
                            client.getLifecycleService().shutdown();
                            return;
                        }
                    }
                    loadInitialMemberList();
                    listenMembershipEvents();
                } catch (Exception e) {
                    if (client.getLifecycleService().isRunning()) {
                        e.printStackTrace();
                    }
                    IOUtil.closeResource(conn);
                    conn = null;
                }
                try {
                    Thread.sleep(1000);
                } catch (InterruptedException e) {
                    break;
                }
            }
        }

        private Connection pickConnection() throws Exception {
            final Collection<InetSocketAddress> addresses = new HashSet<InetSocketAddress>();
            if (!members.isEmpty()) {
                addresses.addAll(getClusterAddresses());
            }
            addresses.addAll(getConfigAddresses());
            return connectToOne(addresses);
        }

        private void loadInitialMemberList() throws IOException {
            SerializableCollection coll = sendAndReceive(conn, new AddMembershipListenerRequest());
            final SerializationService serializationService = getSerializationService();
            Map<String, MemberImpl> prevMembers = Collections.emptyMap();
            if (!members.isEmpty()) {
                prevMembers = new HashMap<String, MemberImpl>(members.size());
                for (MemberImpl member : members) {
                    prevMembers.put(member.getUuid(), member);
                }
                members.clear();
            }
            for (Data d : coll.getCollection()) {
                members.add((MemberImpl) serializationService.toObject(d));
            }
            updateMembersRef();
            final List<MembershipEvent> events = new LinkedList<MembershipEvent>();
            for (MemberImpl member : members) {
                final MemberImpl former = prevMembers.remove(member.getUuid());
                if (former == null) {
                    events.add(new MembershipEvent(member, MembershipEvent.MEMBER_ADDED));
                }
            }
            for (MemberImpl member : prevMembers.values()) {
                events.add(new MembershipEvent(member, MembershipEvent.MEMBER_REMOVED));
            }
            for (MembershipEvent event : events) {
                fireMembershipEvent(event);
            }
        }

        private void listenMembershipEvents() throws IOException {
            final SerializationService serializationService = getSerializationService();
            while (!Thread.currentThread().isInterrupted()) {
                final Data eventData = conn.read();
                final ClientMembershipEvent event = (ClientMembershipEvent) serializationService.toObject(eventData);
                final MemberImpl member = (MemberImpl) event.getMember();
                if (event.getEventType() == MembershipEvent.MEMBER_ADDED) {
                    members.add(member);
                } else {
                    members.remove(member);
                }
                updateMembersRef();
                getConnectionManager().removeConnectionPool(member.getAddress());
                fireMembershipEvent(event);
            }
        }

        private void fireMembershipEvent(final MembershipEvent event) {
            client.getClientExecutionService().execute(new Runnable() {
                public void run() {
                    for (MembershipListener listener : listeners.values()) {
                        if (event.getEventType() == MembershipEvent.MEMBER_ADDED) {
                            listener.memberAdded(event);
                        } else {
                            listener.memberRemoved(event);
                        }
                    }
                }
            });
        }

        private void updateMembersRef() {
            final Map<Address, MemberImpl> map = new LinkedHashMap<Address, MemberImpl>(members.size());
            for (MemberImpl member : members) {
                map.put(member.getAddress(), member);
            }
            membersRef.set(Collections.unmodifiableMap(map));
        }

        private Collection<InetSocketAddress> getClusterAddresses() {
            final List<InetSocketAddress> socketAddresses = new LinkedList<InetSocketAddress>();
            for (MemberImpl member : members) {
                socketAddresses.add(member.getInetSocketAddress());
            }
            Collections.shuffle(socketAddresses);
            return socketAddresses;
        }

        void setInitialConn(Connection conn) {
            this.conn = conn;
        }

        void shutdown() {
            interrupt();
            final Connection c = conn;
            if (c != null) {
                try {
                    c.close();
                } catch (IOException e) {
                    e.printStackTrace();
                }
            }
        }
    }

    private Connection connectToOne(final Collection<InetSocketAddress> socketAddresses) throws Exception {
        final int connectionAttemptLimit = getClientConfig().getConnectionAttemptLimit();
        final ManagerAuthenticator authenticator = new ManagerAuthenticator();
        int attempt = 0;
        while (true) {
            final long nextTry = Clock.currentTimeMillis() + getClientConfig().getConnectionAttemptPeriod();
            for (InetSocketAddress isa : socketAddresses) {
                try {
                    Address address = new Address(isa);
                    return getConnectionManager().firstConnection(address, authenticator);
                } catch (IOException ignored) {
                }
            }
            if (attempt++ >= connectionAttemptLimit) {
                break;
            }
            final long remainingTime = nextTry - Clock.currentTimeMillis();
            System.err.println(
                    String.format("Unable to get alive cluster connection," +
                            " try in %d ms later, attempt %d of %d.",
                            Math.max(0, remainingTime), attempt, connectionAttemptLimit));

            if (remainingTime > 0) {
                try {
                    Thread.sleep(remainingTime);
                } catch (InterruptedException e) {
                    break;
                }
            }
        }
        throw new IllegalStateException("Unable to connect to any address in the config!");
    }

    private Collection<InetSocketAddress> getConfigAddresses() {
        final List<InetSocketAddress> socketAddresses = new LinkedList<InetSocketAddress>();
        for (String address : getClientConfig().getAddressList()) {
            socketAddresses.addAll(AddressHelper.getSocketAddresses(address));
        }
        Collections.shuffle(socketAddresses);
        return socketAddresses;
    }

    private ClientConfig getClientConfig() {
        return client.getClientConfig();
    }

    private class ManagerAuthenticator implements Authenticator {
        public void auth(Connection connection) throws AuthenticationException, IOException {
            final Object response = authenticate(connection, credentials, principal, true);
            principal = (ClientPrincipal) response;
        }
    }

    private class ClusterAuthenticator implements Authenticator {
        public void auth(Connection connection) throws AuthenticationException, IOException {
            authenticate(connection, credentials, principal, false);
        }
    }

    private Object authenticate(Connection connection, Credentials credentials, ClientPrincipal principal, boolean reAuth) throws IOException {
        AuthenticationRequest auth = new AuthenticationRequest(credentials, principal);
        auth.setReAuth(reAuth);
        final SerializationService serializationService = getSerializationService();
        connection.write(serializationService.toData(auth));
        final Data addressData = connection.read();
        Address address = (Address)serializationService.toObject(addressData);
        connection.setEndpoint(address);

        final Data data = connection.read();
        Object response = serializationService.toObject(data);
        if (response instanceof GenericError) {
            throw new AuthenticationException(((GenericError) response).getMessage());
        }
        return response;
    }

}<|MERGE_RESOLUTION|>--- conflicted
+++ resolved
@@ -166,16 +166,10 @@
         Connection connection = null;
         int retryCount = RETRY_COUNT;
         while (connection == null && retryCount > 0 ){
-<<<<<<< HEAD
-            if (address == null) {
-=======
             if (address != null) {
                 connection = client.getConnectionManager().getConnection(address);
             } else {
->>>>>>> e3fa3f44
                 connection = client.getConnectionManager().getRandomConnection();
-            } else {
-                connection = client.getConnectionManager().getConnection(address);
             }
             if (connection == null) {
                 retryCount--;
