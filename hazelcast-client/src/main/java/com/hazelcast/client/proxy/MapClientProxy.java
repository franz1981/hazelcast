/*
 * Copyright (c) 2008-2013, Hazelcast, Inc. All Rights Reserved.
 *
 * Licensed under the Apache License, Version 2.0 (the "License");
 * you may not use this file except in compliance with the License.
 * You may obtain a copy of the License at
 *
 * http://www.apache.org/licenses/LICENSE-2.0
 *
 * Unless required by applicable law or agreed to in writing, software
 * distributed under the License is distributed on an "AS IS" BASIS,
 * WITHOUT WARRANTIES OR CONDITIONS OF ANY KIND, either express or implied.
 * See the License for the specific language governing permissions and
 * limitations under the License.
 */

package com.hazelcast.client.proxy;

import com.hazelcast.client.HazelcastClient;
import com.hazelcast.client.proxy.listener.EntryEventLRH;
import com.hazelcast.client.proxy.listener.ListenerThread;
import com.hazelcast.client.proxy.nearcache.NearCache;
import com.hazelcast.client.util.EntryHolder;
import com.hazelcast.config.NearCacheConfig;
import com.hazelcast.core.EntryListener;
import com.hazelcast.core.EntryView;
import com.hazelcast.core.IMap;
import com.hazelcast.map.EntryProcessor;
import com.hazelcast.map.MapInterceptor;
import com.hazelcast.map.MapService;
import com.hazelcast.map.SimpleEntryView;
import com.hazelcast.monitor.LocalMapStats;
import com.hazelcast.deprecated.nio.Protocol;
import com.hazelcast.deprecated.nio.protocol.Command;
import com.hazelcast.nio.serialization.Data;
import com.hazelcast.query.Predicate;

import java.io.Serializable;
import java.util.*;
import java.util.concurrent.*;

import static java.lang.String.valueOf;

public class MapClientProxy<K, V> implements IMap<K, V>, EntryHolder<K, V> {
    final ProxyHelper proxyHelper;
    final private String name;
    final HazelcastClient client;
    final Map<EntryListener<K, V>, Map<Object, ListenerThread>> listenerMap = new IdentityHashMap<EntryListener<K, V>, Map<Object, ListenerThread>>();
    final NearCache<K, V> nearCache;

    public MapClientProxy(HazelcastClient client, String name) {
        this.name = name;
        this.client = client;
        this.proxyHelper = new ProxyHelper(client);
        NearCacheConfig nc = client.getClientConfig().getNearCacheConfig(name);
        nearCache = (nc == null) ? null : new NearCache<K, V>(this, nc);
    }



    public void flush() {
        proxyHelper.doCommand(Command.MFLUSH, new String[]{getName()});
    }

    public String addInterceptor(MapInterceptor interceptor) {
        Data dInterceptor = proxyHelper.toData(interceptor);
        proxyHelper.doCommand(Command.MADDINTERCEPTOR, new String[]{getName()}, dInterceptor);
        return null;
    }

    public void removeInterceptor(String id) {
    }

    public void removeInterceptor(MapInterceptor interceptor) {
        Data dInterceptor = proxyHelper.toData(interceptor);
        proxyHelper.doCommand(Command.MREMOVEINTERCEPTOR, new String[]{getName()}, dInterceptor);
    }

    public void addLocalEntryListener(EntryListener<K, V> listener) {
        throw new UnsupportedOperationException("client doesn't support local entry listener");
    }

    public void addEntryListener(EntryListener<K, V> listener, boolean includeValue) {
        addEntryListener(listener, null, includeValue);
    }

<<<<<<< HEAD
    public boolean removeEntryListener(String registrationId) {
        return false;
    }

    public String addEntryListener(final EntryListener<K, V> entryListener, final Predicate<K, V> predicate, final K key,
=======
    public void addEntryListener(final EntryListener<K, V> entryListener, final Predicate<K, V> predicate, final K key,
>>>>>>> ce73a34e
                                 final boolean includeValue) {
    }

    public void addEntryListener(final EntryListener<K, V> listener, final K key, final boolean includeValue) {
        Data dKey = key == null ? null : proxyHelper.toData(key);
        Data[] datas = dKey == null ? null : new Data[]{dKey};
        Protocol request = proxyHelper.createProtocol(Command.MLISTEN, new String[]{name, valueOf(includeValue)}, datas);
        ListenerThread thread = proxyHelper.createAListenerThread("hz.client.mapListener.",
                client, request, new EntryEventLRH<K, V>(listener, key, includeValue, this));
        storeListener(listener, key, thread);
        thread.start();
    }

    public void removeEntryListener(EntryListener<K, V> listener) {
        check(listener);
        removeEntryListener(listener, null);
    }

    public void removeEntryListener(EntryListener<K, V> listener, K key) {
        check(listener);
        Map<Object, ListenerThread> map = listenerMap.remove(listener);
        if (map != null) {
            ListenerThread thread = map.remove(key);
            if (thread != null) thread.stopListening();
        }
    }

    private void storeListener(EntryListener<K, V> listener, K key, ListenerThread thread) {
        synchronized (listenerMap) {
            Map<Object, ListenerThread> map = listenerMap.get(listener);
            if (map == null) {
                map = new HashMap<Object, ListenerThread>();
                listenerMap.put(listener, map);
            }
            map.put(key, thread);
        }
    }

    private void check(Object obj) {
        if (obj == null) {
            throw new NullPointerException("Object cannot be null.");
        }
        if (!(obj instanceof Serializable)) {
            throw new IllegalArgumentException(obj.getClass().getName() + " is not Serializable.");
        }
    }

    private void check(EventListener listener) {
        if (listener == null) {
            throw new NullPointerException("Listener can not be null");
        }
    }

    public Set<java.util.Map.Entry<K, V>> entrySet(Predicate predicate) {
        Map<K, V> map = getCopyOfTheMap(predicate);
        return map.entrySet();
    }

    private Map<K, V> getCopyOfTheMap(Predicate predicate) {
        Protocol protocol;
        if (predicate == null)
            protocol = proxyHelper.doCommand(Command.MENTRYSET, new String[]{getName()});
        else
            protocol = proxyHelper.doCommand(Command.MENTRYSET, new String[]{getName()}, proxyHelper.toData(predicate));
        int size = protocol.buffers == null ? 0 : protocol.buffers.length;
        Map<K, V> map = new HashMap<K, V>();
        for (int i = 0; i < size; ) {
            K key = (K) proxyHelper.toObject(protocol.buffers[i++]);
            V value = (V) proxyHelper.toObject(protocol.buffers[i++]);
            map.put(key, value);
        }
        return map;
    }

    public boolean evict(Object key) {
        check(key);
        Data dKey = proxyHelper.toData(key);
        Protocol protocol = proxyHelper.doCommand(dKey, Command.MEVICT, new String[]{getName()}, dKey);
        Boolean evicted = Boolean.valueOf(protocol.args[0]);
        return evicted;
    }

    public EntryView<K, V> getEntryView(K key) {
        check(key);
        Data dKey = proxyHelper.toData(key);
        final Protocol protocol = proxyHelper.doCommand(dKey, Command.MGETENTRYVIEW, new String[]{getName()}, dKey);
        if (!protocol.hasBuffer()) return new SimpleEntryView<K, V>();
        else {
            String[] args = protocol.args;
            return new EntryView<K, V>() {
                @Override
                public K getKey() {
                    return (K)proxyHelper.toObject(protocol.buffers[0]);
                }

                @Override
                public V getValue() {
                    return (V)proxyHelper.toObject(protocol.buffers[1]);
                }

                @Override
                public long getCost() {
                    return Long.valueOf(protocol.args[0]);
                }

                @Override
                public long getCreationTime() {
                    return Long.valueOf(protocol.args[1]);
                }

                @Override
                public long getExpirationTime() {
                    return Long.valueOf(protocol.args[2]);
                }

                @Override
                public long getHits() {
                    return Long.valueOf(protocol.args[3]);
                }

                @Override
                public long getLastAccessTime() {
                    return Long.valueOf(protocol.args[4]);
                }

                @Override
                public long getLastStoredTime() {
                    return Long.valueOf(protocol.args[5]);
                }

                @Override
                public long getLastUpdateTime() {
                    return Long.valueOf(protocol.args[6]);
                }

                @Override
                public long getVersion() {
                    return Long.valueOf(protocol.args[7]);
                }
            };
        }
        
    }

    public Set<K> keySet(Predicate predicate) {
        Protocol protocol;
        if (predicate == null)
            protocol = proxyHelper.doCommand(Command.KEYSET, new String[]{"map", getName()});
        else
            protocol = proxyHelper.doCommand(Command.KEYSET, new String[]{"map", getName()}, proxyHelper.toData(predicate));
        if (!protocol.hasBuffer()) return Collections.emptySet();
        Set<K> set = new HashSet<K>(protocol.buffers.length);
        for (Data b : protocol.buffers) {
            set.add((K) proxyHelper.toObject(b));
        }
        return set;
    }

    public void lock(K key) {
        check(key);
        Data dKey = proxyHelper.toData(key);
        proxyHelper.lock(getName(), dKey, Command.MLOCK, new String[]{getName()}, dKey);
    }

    @Override
    public void lock(K key, long leaseTime, TimeUnit timeUnit) {
        check(key);
        Data dKey = proxyHelper.toData(key);
        proxyHelper.lock(getName(), dKey, Command.MLOCK, new String[]{getName(), String.valueOf(timeUnit.toMillis(leaseTime))}, dKey);
    }

    public boolean isLocked(K key) {
        check(key);
        Data dKey = proxyHelper.toData(key);
        Protocol protocol = proxyHelper.doCommand(dKey, Command.MISLOCKED, new String[]{getName()}, dKey);
        return Boolean.valueOf(protocol.args[0]);
    }

    public boolean tryLock(K key) {
        return tryLock(key, 0, TimeUnit.MILLISECONDS);
    }

    public boolean tryLock(K key, long time, TimeUnit timeunit) {
        check(key);
        Data dKey = proxyHelper.toData(key);
        String[] args = new String[]{getName(), "" + timeunit.toMillis(time)};
        Protocol protocol = proxyHelper.doCommand(dKey, Command.MTRYLOCK, args, dKey);
        return Boolean.valueOf(protocol.args[0]);
    }

    public void unlock(K key) {
        check(key);
        Data dKey = proxyHelper.toData(key);
        proxyHelper.unlock(getName(), dKey, Command.MUNLOCK, new String[]{getName()}, dKey);
    }

    public void forceUnlock(K key) {
        check(key);
        Data dKey = proxyHelper.toData(key);
        proxyHelper.doCommand(dKey, Command.MFORCEUNLOCK, new String[]{getName()}, dKey);
    }

    public Collection<V> values(Predicate predicate) {
        Map<K, V> map = getCopyOfTheMap(predicate);
        return map.values();
    }

    public V putIfAbsent(K key, V value, long ttl, TimeUnit timeunit) {
        check(key);
        check(value);
        Data dKey = proxyHelper.toData(key);
        return (V) proxyHelper.doCommandAsObject(dKey, Command.MPUTIFABSENT, new String[]{getName(), "" + timeunit.toMillis(ttl)}, dKey, proxyHelper.toData(value));
    }

    public V putIfAbsent(K key, V value) {
        return putIfAbsent(key, value, 0, TimeUnit.MILLISECONDS);
    }

    public boolean remove(Object key, Object value) {
        check(key);
        check(value);
        Data dKey = proxyHelper.toData(key);
        Protocol protocol = proxyHelper.doCommand(dKey, Command.MREMOVEIFSAME, new String[]{getName()}, dKey, proxyHelper.toData(value));
        return Boolean.valueOf(protocol.args[0]);
    }

    public void delete(Object key) {
        check(key);
        Data dKey = proxyHelper.toData(key);
        proxyHelper.doCommand(dKey, Command.MDELETE, new String[]{getName()}, dKey);
    }

    public V replace(K key, V value) {
        check(key);
        check(value);
        Data dKey = proxyHelper.toData(key);
        return (V) proxyHelper.doCommandAsObject(dKey, Command.MREPLACEIFNOTNULL, new String[]{getName()}, dKey, proxyHelper.toData(value));
    }

    public boolean replace(K key, V oldValue, V newValue) {
        check(key);
        check(oldValue);
        check(newValue);
        Data dKey = proxyHelper.toData(key);
        Protocol protocol = proxyHelper.doCommand(dKey, Command.MREPLACEIFSAME, new String[]{getName()}, dKey, proxyHelper.toData(oldValue), proxyHelper.toData(newValue));
        return Boolean.valueOf(protocol.args[0]);
    }

    public void clear() {
        Set keys = keySet();
        for (Object key : keys) {
            remove(key);
        }
    }

    public boolean containsKey(Object key) {
        check(key);
        Data dKey = proxyHelper.toData(key);
        Protocol protocol = proxyHelper.doCommand(dKey, Command.MCONTAINSKEY, new String[]{getName()}, dKey);
        return Boolean.valueOf(protocol.args[0]);
    }

    public boolean containsValue(Object arg0) {
        check(arg0);
        Protocol protocol = proxyHelper.doCommand(Command.MCONTAINSVALUE, new String[]{getName()}, proxyHelper.toData(arg0));
        return Boolean.valueOf(protocol.args[0]);
    }

    public Set<java.util.Map.Entry<K, V>> entrySet() {
        return entrySet(null);
    }

    public V get(Object key) {
        check(key);
        if (nearCache != null) {
            V cachedValue = nearCache.get(key);
            if (cachedValue != null) return cachedValue;
        }
        Data dKey = proxyHelper.toData(key);
        V result = (V) proxyHelper.doCommandAsObject(dKey, Command.MGET, new String[]{getName()}, dKey);
        if (nearCache != null) nearCache.put(key, result);
        return result;
    }

    public Map<K, V> getAll(Set<K> setKeys) {
        check(setKeys);
        List<Data> dataList = new ArrayList<Data>(setKeys.size());
        for (K key : setKeys) {
            dataList.add(proxyHelper.toData(key));
        }
        Map<K, V> map = new HashMap<K, V>(setKeys.size());
        Protocol protocol = proxyHelper.doCommand(Command.MGETALL, new String[]{getName()}, dataList.toArray(new Data[]{}));
        if (protocol.hasBuffer()) {
            int i = 0;
            while (i < protocol.buffers.length) {
                K key = (K) proxyHelper.toObject(protocol.buffers[i++]);
                V value = (V) proxyHelper.toObject(protocol.buffers[i++]);
                if (value != null) {
                    map.put(key, value);
                }
            }
        }
        return map;
    }

    public boolean isEmpty() {
        return size() == 0;
    }

    public Set<K> localKeySet() {
        throw new UnsupportedOperationException();
    }

    public Set<K> localKeySet(Predicate predicate) {
        throw new UnsupportedOperationException();
    }

    public LocalMapStats getLocalMapStats() {
        throw new UnsupportedOperationException();
    }

    public Object executeOnKey(K key, EntryProcessor entryProcessor) {
        Data dKey = proxyHelper.toData(key);
        Data dEntryProcessor = proxyHelper.toData(entryProcessor);
        return proxyHelper.doCommandAsObject(dKey, Command.MEXECUTEONKEY, new String[]{getName()}, dKey, dEntryProcessor);
    }

    public Map executeOnAllKeys(EntryProcessor entryProcessor) {
        Data dEntryProcessor = proxyHelper.toData(entryProcessor);
        return (Map) proxyHelper.doCommandAsObject(Command.MEXECUTEONALLKEYS, new String[]{getName()}, dEntryProcessor);
    }

    public Set<K> keySet() {
        return keySet(null);
    }

    public Future<V> getAsync(K key) {
        check(key);
        return proxyHelper.doAsync(Command.MGET, new String[]{getName()}, proxyHelper.toData(key));
    }

    public Future<V> putAsync(K key, V value) {
        check(key);
        check(value);
        return proxyHelper.doAsync(Command.MPUT, new String[]{getName()}, proxyHelper.toData(key), proxyHelper.toData(value));
    }

    public Future<V> removeAsync(K key) {
        check(key);
        return proxyHelper.doAsync(Command.MREMOVE, new String[]{getName()}, proxyHelper.toData(key));
    }

    public V put(K key, V value) {
        check(key);
        check(value);
        Data dKey = proxyHelper.toData(key);
        return (V) proxyHelper.doCommandAsObject(dKey, Command.MPUT, new String[]{getName()}, dKey, proxyHelper.toData(value));
    }

    public void set(K key, V value) {
        check(key);
        check(value);
        Data dKey = proxyHelper.toData(key);
        proxyHelper.doCommand(dKey, Command.MSET, new String[]{getName()}, dKey, proxyHelper.toData(value));
    }

    public V put(K key, V value, long ttl, TimeUnit timeunit) {
        check(key);
        check(value);
        Data dKey = proxyHelper.toData(key);
        return (V) proxyHelper.doCommandAsObject(dKey, Command.MPUT, new String[]{getName(), "" + timeunit.toMillis(ttl)}, dKey, proxyHelper.toData(value));
    }

    public void set(K key, V value, long ttl, TimeUnit timeunit) {
        check(key);
        check(value);
        Data dKey = proxyHelper.toData(key);
        proxyHelper.doCommand(dKey, Command.MSET, new String[]{getName(), "" + timeunit.toMillis(ttl)}, dKey, proxyHelper.toData(value));
    }

    public void putTransient(K key, V value, long ttl, TimeUnit timeunit) {
        check(key);
        check(value);
        Data dKey = proxyHelper.toData(key);
        proxyHelper.doCommand(dKey, Command.MPUTTRANSIENT, new String[]{getName(), "" + timeunit.toMillis(ttl)}, dKey, proxyHelper.toData(value));
    }

    public boolean tryPut(K key, V value, long timeout, TimeUnit timeunit) {
        check(key);
        check(value);
        Data dKey = proxyHelper.toData(key);
        Protocol protocol = proxyHelper.doCommand(dKey, Command.MTRYPUT, new String[]{getName(), "" + timeunit.toMillis(timeout)}, dKey, proxyHelper.toData(value));
        return Boolean.valueOf(protocol.args[0]);
    }

    public void putAll(final Map<? extends K, ? extends V> map) {
        List<Data> dataList = new ArrayList<Data>();
        for (K k : map.keySet()) {
            if (k != null) {
                V v = map.get(k);
                if (v != null) {
                    dataList.add(proxyHelper.toData(k));
                    dataList.add(proxyHelper.toData(v));
                }
            }
        }
        proxyHelper.doCommand(Command.MPUTALL, new String[]{getName()}, dataList.toArray(new Data[]{}));
    }

    public V remove(Object key) {
        check(key);
        Data dKey = proxyHelper.toData(key);
        return (V) proxyHelper.doCommandAsObject(dKey, Command.MREMOVE, new String[]{getName()}, dKey);
    }

    public boolean tryRemove(K key, long timeout, TimeUnit timeunit) {
        check(key);
        Data dKey = proxyHelper.toData(key);
        Protocol protocol = proxyHelper.doCommand(dKey, Command.MTRYREMOVE, new String[]{getName(), "" + timeunit.toMillis(timeout)}, dKey);
        return Boolean.valueOf(protocol.args[0]);
    }

    public int size() {
        Protocol protocol = proxyHelper.doCommand(Command.MSIZE, new String[]{getName()});
        return Integer.valueOf(protocol.args[0]);
    }

    public Collection<V> values() {
        return values(null);
    }

    public Object getId() {
        return name;
    }

    public void addIndex(String attribute, boolean ordered) {
        proxyHelper.doCommand(Command.MADDINDEX, new String[]{getName(), attribute, String.valueOf(ordered)});
    }

    public String getName() {
        return name;
    }

    public void destroy() {
        proxyHelper.doCommand(Command.DESTROY, new String[]{MapService.SERVICE_NAME, getName()});
    }

    @Override
    public boolean equals(Object o) {
        if (o instanceof IMap) {
            return getName().equals(((IMap) o).getName());
        }
        return false;
    }

    @Override
    public int hashCode() {
        return getName().hashCode();
    }
}<|MERGE_RESOLUTION|>--- conflicted
+++ resolved
@@ -76,27 +76,25 @@
         proxyHelper.doCommand(Command.MREMOVEINTERCEPTOR, new String[]{getName()}, dInterceptor);
     }
 
-    public void addLocalEntryListener(EntryListener<K, V> listener) {
+    public String addLocalEntryListener(EntryListener<K, V> listener) {
         throw new UnsupportedOperationException("client doesn't support local entry listener");
     }
 
-    public void addEntryListener(EntryListener<K, V> listener, boolean includeValue) {
+    public String addEntryListener(EntryListener<K, V> listener, boolean includeValue) {
         addEntryListener(listener, null, includeValue);
-    }
-
-<<<<<<< HEAD
+        return null;
+    }
+
     public boolean removeEntryListener(String registrationId) {
         return false;
     }
 
     public String addEntryListener(final EntryListener<K, V> entryListener, final Predicate<K, V> predicate, final K key,
-=======
-    public void addEntryListener(final EntryListener<K, V> entryListener, final Predicate<K, V> predicate, final K key,
->>>>>>> ce73a34e
                                  final boolean includeValue) {
-    }
-
-    public void addEntryListener(final EntryListener<K, V> listener, final K key, final boolean includeValue) {
+        return null;
+    }
+
+    public String addEntryListener(final EntryListener<K, V> listener, final K key, final boolean includeValue) {
         Data dKey = key == null ? null : proxyHelper.toData(key);
         Data[] datas = dKey == null ? null : new Data[]{dKey};
         Protocol request = proxyHelper.createProtocol(Command.MLISTEN, new String[]{name, valueOf(includeValue)}, datas);
@@ -104,6 +102,7 @@
                 client, request, new EntryEventLRH<K, V>(listener, key, includeValue, this));
         storeListener(listener, key, thread);
         thread.start();
+        return null;
     }
 
     public void removeEntryListener(EntryListener<K, V> listener) {
