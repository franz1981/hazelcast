--- conflicted
+++ resolved
@@ -35,7 +35,6 @@
 import org.junit.experimental.categories.Category;
 import org.junit.runner.RunWith;
 
-import java.util.Collection;
 import java.util.Collections;
 import java.util.HashMap;
 import java.util.Map;
@@ -805,50 +804,6 @@
     }
 
 
-<<<<<<< HEAD
-    @Test
-    public void testOnExpiredKeys_getAll() throws Exception {
-        final IMap<Integer, Integer> map = getMapWithExpiredKeys();
-        final Set<Integer> keys = Collections.singleton(1);
-        final Map<Integer, Integer> all = map.getAll(keys);
-
-        assertEquals(0, all.size());
-    }
-
-    @Test
-    public void testOnExpiredKeys_values() throws Exception {
-        final IMap<Integer, Integer> map = getMapWithExpiredKeys();
-        final Collection<Integer> values = map.values();
-
-        assertEquals(0, values.size());
-    }
-
-    @Test
-    public void testOnExpiredKeys_keySet() throws Exception {
-        final IMap<Integer, Integer> map = getMapWithExpiredKeys();
-        final Set<Integer> keySet = map.keySet();
-
-        assertEquals(0, keySet.size());
-    }
-
-    @Test
-    public void testOnExpiredKeys_entrySet() throws Exception {
-        final IMap<Integer, Integer> map = getMapWithExpiredKeys();
-        final Set<Map.Entry<Integer, Integer>> entries = map.entrySet();
-
-        assertEquals(0, entries.size());
-    }
-
-    private IMap<Integer, Integer> getMapWithExpiredKeys() {
-        final String mapName = randomMapName();
-        HazelcastInstance instance = createHazelcastInstance();
-        IMap<Integer, Integer> map = instance.getMap(mapName);
-        map.put(1, 1, 100, TimeUnit.MILLISECONDS);
-        map.put(2, 1, 100, TimeUnit.MILLISECONDS);
-        map.put(3, 1, 100, TimeUnit.MILLISECONDS);
-        sleepSeconds(1);
-        return map;
-=======
     /**
      * Test for the issue 2659.
      * Eviction event is fired for an object already removed
@@ -866,6 +821,5 @@
                 assertNull(map.get("foo"));
             }
         }, 30);
->>>>>>> 0ceadb78
     }
 }