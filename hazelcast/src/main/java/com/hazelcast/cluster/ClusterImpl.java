/*
 * Copyright (c) 2008-2012, Hazel Bilisim Ltd. All Rights Reserved.
 *
 * Licensed under the Apache License, Version 2.0 (the "License");
 * you may not use this file except in compliance with the License.
 * You may obtain a copy of the License at
 *
 * http://www.apache.org/licenses/LICENSE-2.0
 *
 * Unless required by applicable law or agreed to in writing, software
 * distributed under the License is distributed on an "AS IS" BASIS,
 * WITHOUT WARRANTIES OR CONDITIONS OF ANY KIND, either express or implied.
 * See the License for the specific language governing permissions and
 * limitations under the License.
 */

package com.hazelcast.cluster;

import com.hazelcast.core.Cluster;
import com.hazelcast.core.Member;
import com.hazelcast.core.MembershipEvent;
import com.hazelcast.core.MembershipListener;
import com.hazelcast.impl.*;
import com.hazelcast.impl.base.Call;
import com.hazelcast.impl.base.PacketProcessor;
import com.hazelcast.impl.base.ScheduledAction;
import com.hazelcast.impl.spi.*;
import com.hazelcast.logging.ILogger;
import com.hazelcast.nio.*;
import com.hazelcast.security.Credentials;
import com.hazelcast.util.Clock;
import com.hazelcast.util.Prioritized;

import javax.security.auth.login.LoginContext;
import javax.security.auth.login.LoginException;
import java.net.ConnectException;
import java.util.*;
import java.util.concurrent.CopyOnWriteArraySet;
import java.util.concurrent.Future;
import java.util.concurrent.TimeUnit;
import java.util.concurrent.atomic.AtomicInteger;
import java.util.concurrent.atomic.AtomicReference;
import java.util.concurrent.locks.Lock;
import java.util.concurrent.locks.ReentrantLock;
import java.util.logging.Level;

import static com.hazelcast.impl.ClusterOperation.REMOTE_CALL;
import static com.hazelcast.nio.IOUtil.toData;
import static com.hazelcast.nio.IOUtil.toObject;

public final class ClusterImpl extends BaseManager implements ConnectionListener, Cluster {

    public static final String SERVICE_NAME = "hz:ClusterService";

    private final long waitMillisBeforeJoin;

    private final long maxWaitSecondsBeforeJoin;

    private final long maxNoHeartbeatMillis;

    private final long heartbeatIntervalMillis;

    private final boolean icmpEnabled;

    private final int icmpTtl;

    private final int icmpTimeout;

    private final Lock lock = new ReentrantLock();

    private final Set<ScheduledAction> setScheduledActions = new LinkedHashSet<ScheduledAction>(1000);

    private final Set<MemberInfo> setJoins = new LinkedHashSet<MemberInfo>(100);
//    private final Set<MemberInfo> setJoins = new CopyOnWriteArraySet<MemberInfo>();

    private final AtomicReference<Map<Address, MemberImpl>> membersRef = new AtomicReference<Map<Address, MemberImpl>>();

    private final AtomicInteger dataMemberCount = new AtomicInteger();

    private boolean joinInProgress = false;

    private long timeToStartJoin = 0;

    private long firstJoinRequest = 0;

//    private final List<MemberImpl> lsMembersBefore = new ArrayList<MemberImpl>();

//    private long lastHeartbeat = 0;

    private final ILogger securityLogger;

    private final Data heartbeatOperationData ;

    private final CopyOnWriteArraySet<MembershipListener> listeners = new CopyOnWriteArraySet<MembershipListener>();

    private volatile long clusterTimeDiff = Long.MAX_VALUE;

    public ClusterImpl(final Node node) {
        super(node);
        securityLogger = node.loggingService.getLogger("com.hazelcast.security");
        waitMillisBeforeJoin = node.groupProperties.WAIT_SECONDS_BEFORE_JOIN.getInteger() * 1000L;
        maxWaitSecondsBeforeJoin = node.groupProperties.MAX_WAIT_SECONDS_BEFORE_JOIN.getInteger();
        maxNoHeartbeatMillis = node.groupProperties.MAX_NO_HEARTBEAT_SECONDS.getInteger() * 1000L;
        heartbeatIntervalMillis = node.groupProperties.HEARTBEAT_INTERVAL_SECONDS.getInteger() * 1000L;
        icmpEnabled = node.groupProperties.ICMP_ENABLED.getBoolean();
        icmpTtl = node.groupProperties.ICMP_TTL.getInteger();
        icmpTimeout = node.groupProperties.ICMP_TIMEOUT.getInteger();
        heartbeatOperationData = toData(new HeartbeatOperation()) ;
        node.clusterService.registerPeriodicRunnable(new SplitBrainHandler(node));
//        node.clusterService.registerPeriodicRunnable(new Runnable() {
//            public void run() {
//                long now = Clock.currentTimeMillis();
//                if (now - lastHeartbeat >= heartbeatIntervalMillis) {
//                    heartBeater();
//                    lastHeartbeat = now;
//                }
//            }
//        });
<<<<<<< HEAD
        node.nodeService.getScheduledExecutorService().scheduleWithFixedDelay(new Runnable() {
=======
        node.executorManager.getScheduledExecutorService().scheduleWithFixedDelay(new Runnable() {
>>>>>>> 9fa02411
            public void run() {
                heartBeater();
            }
        }, heartbeatIntervalMillis, heartbeatIntervalMillis, TimeUnit.MILLISECONDS);

        node.clusterService.registerPeriodicRunnable(new Runnable() {
            public void run() {
                checkScheduledActions();
            }
        });
        node.connectionManager.addConnectionListener(this);
        registerPacketProcessor(ClusterOperation.RESPONSE, new PacketProcessor() {
            public void process(Packet packet) {
                handleResponse(packet);
            }
        });
        registerPacketProcessor(ClusterOperation.HEARTBEAT, new PacketProcessor() {
            public void process(Packet packet) {
                releasePacket(packet);
            }
        });
        registerPacketProcessor(ClusterOperation.LOG, new PacketProcessor() {
            public void process(Packet packet) {
                logger.log(Level.parse(packet.name), toObject(packet.getValueData()).toString());
                releasePacket(packet);
            }
        });
        registerPacketProcessor(ClusterOperation.JOIN_CHECK, new PacketProcessor() {
            public void process(Packet packet) {
                Connection conn = packet.conn;
                Request request = Request.copyFromPacket(packet);
                JoinInfo joinInfo = (JoinInfo) toObject(request.value);
                request.clearForResponse();
                if (joinInfo != null && node.joined() && node.isActive()) {
                    try {
                        node.validateJoinRequest(joinInfo);
                        request.response = toData(node.createJoinInfo());
                    } catch (Exception e) {
                        request.response = toData(e);
                    }
                }
                returnResponse(request, conn);
                releasePacket(packet);
            }
        });
        registerPacketProcessor(ClusterOperation.REMOTELY_PROCESS_AND_RESPOND,
                new PacketProcessor() {
                    public void process(Packet packet) {
                        Data data = packet.getValueData();
                        RemotelyProcessable rp = (RemotelyProcessable) toObject(data);
                        rp.setConnection(packet.conn);
                        rp.setNode(node);
                        rp.process();
                        sendResponse(packet);
                    }
                });
        registerPacketProcessor(ClusterOperation.REMOTELY_PROCESS,
                new PacketProcessor() {
                    public void process(Packet packet) {
                        Data data = packet.getValueData();
                        RemotelyProcessable rp = (RemotelyProcessable) toObject(data);
                        rp.setConnection(packet.conn);
                        rp.setNode(node);
                        rp.process();
                        releasePacket(packet);
                    }
                });
        registerPacketProcessor(ClusterOperation.REMOTELY_CALLABLE_BOOLEAN,
                new PacketProcessor() {
                    public void process(Packet packet) {
                        Boolean result;
                        AbstractRemotelyCallable<Boolean> callable = null;
                        try {
                            Data data = packet.getValueData();
                            callable = (AbstractRemotelyCallable<Boolean>) toObject(data);
                            System.out.println("callable = " + callable);
                            callable.setConnection(packet.conn);
                            callable.setNode(node);
                            result = callable.call();
                        } catch (Exception e) {
                            logger.log(Level.SEVERE, "Error processing " + callable, e);
                            result = Boolean.FALSE;
                        }
                        if (result == Boolean.TRUE) {
                            sendResponse(packet);
                        } else {
                            sendResponseFailure(packet);
                        }
                    }
                });
        registerPacketProcessor(ClusterOperation.REMOTELY_CALLABLE_OBJECT,
                new PacketProcessor() {
                    public void process(Packet packet) {
                        Object result;
                        AbstractRemotelyCallable<Boolean> callable = null;
                        try {
                            Data data = packet.getValueData();
                            callable = (AbstractRemotelyCallable) toObject(data);
                            callable.setConnection(packet.conn);
                            callable.setNode(node);
                            result = callable.call();
                        } catch (Exception e) {
                            logger.log(Level.SEVERE, "Error processing " + callable, e);
                            result = null;
                        }
                        if (result != null) {
                            Data value;
                            if (result instanceof Data) {
                                value = (Data) result;
                            } else {
                                value = toData(result);
                            }
                            packet.setValue(value);
                        }
                        sendResponse(packet);
                    }
                });

        node.nodeService.registerService(SERVICE_NAME, this);
    }

    public boolean shouldTryMerge() {
        lock.lock();
        try {
            return !joinInProgress && setJoins.size() == 0;
        } finally {
            lock.unlock();
        }

    }

//    public void appendState(StringBuffer sbState) {
//        sbState.append("\nClusterManager {");
//        for (ScheduledAction sa : setScheduledActions) {
//            sbState.append("\n\t" + sa + ", from:" + sa.getRequest().caller);
//        }
//        sbState.append("\n}");
//    }

    public JoinInfo checkJoin(Connection conn) {
        return new JoinCall(conn).checkJoin();
    }

    class JoinCall extends ConnectionAwareOp {
        JoinCall(Connection target) {
            super(target);
        }

        JoinInfo checkJoin() {
            setLocal(ClusterOperation.JOIN_CHECK, "join", null, node.createJoinInfo(), 0, 0);
            doOp();
            return (JoinInfo) getResultAsObject();
        }
    }

    private void logMissingConnection(Address address) {
        String msg = thisMember + " has no connection to " + address;
        logAtMaster(Level.WARNING, msg);
        logger.log(Level.WARNING, msg);
    }

    private void logAtMaster(Level level, String msg) {
        Address master = getMasterAddress();
        if (!isMaster() && master != null) {
            Connection connMaster = node.connectionManager.getOrConnect(getMasterAddress());
            if (connMaster != null) {
                Packet packet = obtainPacket(level.toString(), null, toData(msg), ClusterOperation.LOG, 0);
                sendOrReleasePacket(packet, connMaster);
            }
        } else {
            logger.log(level, msg);
        }
    }

    public final void heartBeater() {
        if (!node.joined() || !node.isActive()) return;
        long now = Clock.currentTimeMillis();
        final Collection<MemberImpl> members = getMemberList();
        if (isMaster()) {
            List<Address> lsDeadAddresses = null;
            for (MemberImpl memberImpl : members) {
                final Address address = memberImpl.getAddress();
                if (!thisAddress.equals(address)) {
                    try {
                        Connection conn = node.connectionManager.getOrConnect(address);
                        if (conn != null && conn.live()) {
                            if ((now - memberImpl.getLastRead()) >= (maxNoHeartbeatMillis)) {
                                if (lsDeadAddresses == null) {
                                    lsDeadAddresses = new ArrayList<Address>();
                                }
                                logger.log(Level.WARNING, "Added " + address + " to list of dead addresses because of timeout since last read");
                                lsDeadAddresses.add(address);
                            } else if ((now - memberImpl.getLastRead()) >= 5000 && (now - memberImpl.getLastPing()) >= 5000) {
                                ping(memberImpl);
                            }
                            if ((now - memberImpl.getLastWrite()) > 500) {
                                sendHeartbeat(address);
                            }
                        } else if (conn == null && (now - memberImpl.getLastRead()) > 5000) {
                            logMissingConnection(address);
                            memberImpl.didRead();
                        }
                    } catch (Exception e) {
                        logger.log(Level.SEVERE, e.getMessage(), e);
                    }
                }
            }
            if (lsDeadAddresses != null) {
                for (Address address : lsDeadAddresses) {
                    logger.log(Level.FINEST, "No heartbeat should remove " + address);
                    removeAddress(address);
                }
            }
        } else {
            // send heartbeat to master
            Address masterAddress = getMasterAddress();
            if (masterAddress != null) {
                node.connectionManager.getOrConnect(masterAddress);
                MemberImpl masterMember = getMember(masterAddress);
                boolean removed = false;
                if (masterMember != null) {
                    if ((now - masterMember.getLastRead()) >= (maxNoHeartbeatMillis)) {
                        logger.log(Level.WARNING, "Master node has timed out its heartbeat and will be removed");
                        removeAddress(masterAddress);
                        removed = true;
                    } else if ((now - masterMember.getLastRead()) >= 5000 && (now - masterMember.getLastPing()) >= 5000) {
                        ping(masterMember);
                    }
                }
                if (!removed) {
                    sendHeartbeat(masterAddress);
                }
            }
            for (MemberImpl member : members) {
                if (!member.localMember()) {
                    Address address = member.getAddress();
                    Connection conn = node.connectionManager.getOrConnect(address);
                    if (conn != null) {
                        sendHeartbeat(address);
                    } else {
                        logger.log(Level.FINEST, "could not connect to " + address + " to send heartbeat");
                    }
                }
            }
        }
    }

    private void ping(final MemberImpl memberImpl) {
        memberImpl.didPing();
        if (!icmpEnabled) return;
        node.executorManager.executeNow(new Runnable() {
            public void run() {
                try {
                    final Address address = memberImpl.getAddress();
                    logger.log(Level.WARNING, thisAddress + " will ping " + address);
                    for (int i = 0; i < 5; i++) {
                        try {
                            if (address.getInetAddress().isReachable(null, icmpTtl, icmpTimeout)) {
                                logger.log(Level.INFO, thisAddress + " pings successfully. Target: " + address);
                                return;
                            }
                        } catch (ConnectException ignored) {
                            // no route to host
                            // means we cannot connect anymore
                        }
                    }
                    logger.log(Level.WARNING, thisAddress + " couldn't ping " + address);
                    // not reachable.
//                    enqueueAndReturn(new Processable() {
//                        public void process() {
                            removeAddress(address);
//                        }
//                    });
                } catch (Throwable ignored) {
                }
            }
        });
    }

    void sendHeartbeat(Address target) {
        if (target == null) return;
//        Packet packet = obtainPacket("heartbeat", null, null, ClusterOperation.HEARTBEAT, 0);
//        sendOrReleasePacket(packet, conn);
        Packet packet = new Packet();
        packet.operation = REMOTE_CALL;
        packet.blockId = -1;
        packet.name = SERVICE_NAME;
        packet.longValue = 1;
        packet.setValue(heartbeatOperationData);
        sendOrReleasePacket(packet, target);
    }

    public void handleMaster(Master master) {
        if (!node.joined() && !thisAddress.equals(master.address)) {
            node.setMasterAddress(master.address);
            Connection connMaster = node.connectionManager.getOrConnect(master.address);
            if (connMaster != null) {
                sendJoinRequest(master.address, true);
            }
        }
    }

    public void handleAddRemoveConnection(final AddOrRemoveConnection connection) {
        if (connection.add) { // Just connect to the new address if not connected already.
            if (!connection.address.equals(thisAddress)) {
                node.connectionManager.getOrConnect(connection.address);
            }
        } else { // Remove dead member
            if (connection.address != null) {
                logger.log(Level.FINEST, "Disconnected from " + connection.address + "... will be removed!");
                removeAddress(connection.address);
            }
        } // end of REMOVE CONNECTION
    }

    public void removeAddress(Address deadAddress) {
        doRemoveAddress(deadAddress, true);
    }

    void doRemoveAddress(Address deadAddress, boolean destroyConnection) {
//        checkServiceThread();
        logger.log(Level.INFO, "Removing Address " + deadAddress);
        if (!node.joined()) {
            node.failedConnection(deadAddress);
            return;
        }
        if (deadAddress.equals(thisAddress)) {
            return;
        }
        lock.lock();
        try {
            if (deadAddress.equals(getMasterAddress())) {
                if (node.joined()) {
                    MemberImpl newMaster = getNextMemberAfter(deadAddress, false, 1);
                    if (newMaster != null) {
                        node.setMasterAddress(newMaster.getAddress());
                    } else {
                        node.setMasterAddress(null);
                    }
                } else {
                    node.setMasterAddress(null);
                }
                logger.log(Level.FINEST, "Now Master " + node.getMasterAddress());
            }
            if (isMaster()) {
                setJoins.remove(new MemberInfo(deadAddress));
            }
            final Connection conn = node.connectionManager.getConnection(deadAddress);
            if (destroyConnection && conn != null) {
                node.connectionManager.destroyConnection(conn);
            }
            MemberImpl deadMember = getMember(deadAddress);
            if (deadMember != null) {
                //            lsMembersBefore.clear();
                //            for (MemberImpl memberBefore : lsMembers) {
                //                lsMembersBefore.add(memberBefore);
                //            }
                removeMember(deadMember);
                //            node.getClusterImpl().setMembers(lsMembers);
//                node.getClusterImpl().setMembers(getMembers());
                node.partitionManager.syncForDead(deadMember);
                node.concurrentMapManager.syncForDead(deadMember);
                node.blockingQueueManager.syncForDead(deadMember);
                node.listenerManager.syncForDead(deadAddress);
                node.topicManager.syncForDead(deadAddress);
                disconnectExistingCalls(deadAddress);
                if (isMaster()) {
                    logger.log(Level.FINEST, deadAddress + " is dead. Sending remove to all other members.");
                    sendRemoveMemberToOthers(deadAddress);
                }
                sendNotifications(deadMember, false);
                logger.log(Level.INFO, this.toString());
            }
        } finally {
            lock.unlock();
        }

    }

    private void sendRemoveMemberToOthers(final Address deadAddress) {
        for (MemberImpl member : getMemberList()) {
            Address address = member.getAddress();
            if (!thisAddress.equals(address) && !address.equals(deadAddress)) {
//                sendProcessableTo(new MemberRemover(deadAddress), address);
                node.nodeService.createSingleInvocation(SERVICE_NAME, new MemberRemover(deadAddress), -1)
                        .setTarget(address).setTryCount(1).build().invoke();
            }
        }
    }

    public void disconnectExistingCalls(Address deadAddress) {
        Object[] calls = mapCalls.values().toArray();
        for (Object call : calls) {
            ((Call) call).onDisconnect(deadAddress);
        }
    }

    void handleJoinRequest(JoinRequest joinRequest) {
        lock.lock();
        try {
            final long now = Clock.currentTimeMillis();
            String msg = "Handling join from " + joinRequest.address + ", inProgress: " + joinInProgress
                         + (timeToStartJoin > 0 ? ", timeToStart: " + (timeToStartJoin - now) : "");
            logger.log(Level.FINEST, msg);
            final MemberImpl member = getMember(joinRequest.address);
            final Connection conn = null; //joinRequest.getConnection();
            if (member != null) {
                if (joinRequest.getUuid().equals(member.getUuid())) {
                    String message = "Ignoring join request, member already exists.. => " + joinRequest;
                    logger.log(Level.FINEST, message);
                    return;
                }
                logger.log(Level.WARNING, "New join request has been received from an existing endpoint! => " + member
                                          + " Removing old member and processing join request...");
                // If existing connection of endpoint is different from current connection
                // destroy it, otherwise keep it.
                final Connection existingConnection = node.connectionManager.getConnection(joinRequest.address);
                final boolean destroyExistingConnection = existingConnection != conn;
                doRemoveAddress(member.getAddress(), destroyExistingConnection);
            }
            boolean validateJoinRequest;
            try {
                validateJoinRequest = node.validateJoinRequest(joinRequest);
            } catch (Exception e) {
                validateJoinRequest = false;
            }
            if (validateJoinRequest) {
                if (!node.getConfig().getNetworkConfig().getJoin().getMulticastConfig().isEnabled()) {
                    if (node.isActive() && node.joined() && node.getMasterAddress() != null && !isMaster()) {
                        //                    sendProcessableTo(new Master(node.getMasterAddress()), conn);
                        sendMaster(joinRequest);
                    }
                }
                if (isMaster() && node.joined() && node.isActive()) {
                    final MemberInfo newMemberInfo = new MemberInfo(joinRequest.address, joinRequest.nodeType,
                            joinRequest.getUuid());
                    if (node.securityContext != null && !setJoins.contains(newMemberInfo)) {
                        final Credentials cr = joinRequest.getCredentials();
                        if (cr == null) {
                            securityLogger.log(Level.SEVERE, "Expecting security credentials " +
                                                             "but credentials could not be found in JoinRequest!");
                            sendAuthFail(joinRequest.address);
                            return;
                        } else {
                            try {
                                LoginContext lc = node.securityContext.createMemberLoginContext(cr);
                                lc.login();
                            } catch (LoginException e) {
                                securityLogger.log(Level.SEVERE, "Authentication has failed for " + cr.getPrincipal()
                                                                 + '@' + cr.getEndpoint() + " => (" + e.getMessage() +
                                                                 ")");
                                securityLogger.log(Level.FINEST, e.getMessage(), e);
                                sendAuthFail(joinRequest.address);
                                return;
                            }
                        }
                    }
                    if (joinRequest.to != null && !joinRequest.to.equals(thisAddress)) {
                        //                    sendProcessableTo(new Master(node.getMasterAddress()), conn);
                        sendMaster(joinRequest);
                        return;
                    }
                    if (!joinInProgress) {
                        if (firstJoinRequest != 0 && now - firstJoinRequest >= maxWaitSecondsBeforeJoin * 1000) {
                            startJoin();
                        } else {
                            if (setJoins.add(newMemberInfo)) {
                        //                            sendProcessableTo(new Master(node.getMasterAddress()), conn);
                                sendMaster(joinRequest);
                                if (firstJoinRequest == 0) {
                                    firstJoinRequest = now;
                                }
                                if (now - firstJoinRequest < maxWaitSecondsBeforeJoin * 1000) {
                                    timeToStartJoin = now + waitMillisBeforeJoin;
                                }
                            }
                            if (now > timeToStartJoin) {
                                startJoin();
                            }
                        }
                    }
                }
            } else {
                conn.close();
            }
        } finally {
            lock.unlock();
        }

    }

    private void sendMaster(final JoinRequest joinRequest) {
        node.nodeService.createSingleInvocation(SERVICE_NAME,
            new Master(node.getMasterAddress()), -1).setTarget(joinRequest.address)
                .setTryCount(1).build().invoke();
    }

    public static class AuthenticationFailureOperation extends AbstractOperation
            implements NoReply, NonMemberOperation, NonBlockingOperation {

<<<<<<< HEAD
        public void run()  {
=======
        public Object call() throws Exception {
>>>>>>> 9fa02411
            final Node node = getOperationContext().getNodeService().getNode();
            node.executorManager.executeNow(new Runnable() {
                public void run() {
                    final ILogger logger = node.loggingService.getLogger("com.hazelcast.security");
                    logger.log(Level.SEVERE, "Authentication failed on master node! Node is going to shutdown now!");
                    node.shutdown(true, true);
                }
            });
<<<<<<< HEAD
=======
            return null;
>>>>>>> 9fa02411
        }
    }

    private void sendAuthFail(Address target) {
//        sendProcessableTo(new AuthenticationFailureProcessable(), conn);
        node.nodeService.createSingleInvocation(SERVICE_NAME, new AuthenticationFailureOperation(), -1)
                .setTarget(target).setTryCount(1).build().invoke();
    }

    private void joinReset() {
        lock.lock();
        try {
            joinInProgress = false;
            setJoins.clear();
            timeToStartJoin = Clock.currentTimeMillis() + waitMillisBeforeJoin;
            firstJoinRequest = 0;
        } finally {
            lock.unlock();
        }

    }

    public void onRestart() {
//        enqueueAndWait(new Processable() {
//            public void process() {
                joinReset();
//                lsMembers.clear();
//                mapMembers.clear();
                membersRef.set(null);
                dataMemberCount.set(0);
//            }
//        }, 5);
    }

    public boolean checkAuthorization(String groupName, String groupPassword, Address target) {
        AbstractRemotelyCallable<Boolean> authorizationCall = new AuthorizationCall(groupName, groupPassword);
        AsyncRemotelyBooleanCallable call = new NoneMemberAsyncRemotelyBooleanCallable();
        call.executeProcess(target, authorizationCall);
        return call.getResultAsBoolean();
    }

    public class NoneMemberAsyncRemotelyBooleanCallable extends AsyncRemotelyBooleanCallable {
        @Override
        protected boolean memberOnly() {
            return false;
        }
    }

    public class AsyncRemotelyBooleanCallable extends TargetAwareOp {
        AbstractRemotelyCallable<Boolean> arp = null;

        public void executeProcess(Address address, AbstractRemotelyCallable<Boolean> arp) {
            this.arp = arp;
            super.target = address;
            arp.setNode(node);
            setLocal(ClusterOperation.REMOTELY_CALLABLE_BOOLEAN, "call", null, arp, 0, -1);
            request.setBooleanRequest();
            doOp();
        }

        @Override
        public Address getTarget() {
            return target;
        }

        @Override
        public void onDisconnect(final Address dead) {
            if (dead.equals(target)) {
                removeRemoteCall(getCallId());
                setResult(Boolean.FALSE);
            }
        }

        @Override
        public void doLocalOp() {
            Boolean result;
            try {
                result = arp.call();
                setResult(result);
            } catch (Exception e) {
                logger.log(Level.FINEST, e.getMessage(), e);
            }
        }

        @Override
        public void setTarget() {
        }

        @Override
        public void redo(int redoTypeCode) {
            removeRemoteCall(getCallId());
            setResult(Boolean.FALSE);
        }

        @Override
        protected void memberDoesNotExist() {
            setResult(Boolean.FALSE);
        }

        @Override
        protected void packetNotSent() {
            setResult(Boolean.FALSE);
        }
    }

    public void finalizeJoin() {
//        List<AsyncRemotelyBooleanCallable> calls = new ArrayList<AsyncRemotelyBooleanCallable>();
//        for (MemberImpl member : getMembers()) {
//            if (!member.localMember() && !member.isLiteMember()) {
//                AsyncRemotelyBooleanCallable rrp = new AsyncRemotelyBooleanCallable();
//                rrp.executeProcess(member.getAddress(), new FinalizeJoin());
//                calls.add(rrp);
//            }
//        }
//        for (AsyncRemotelyBooleanCallable call : calls) {
//            call.getResultAsBoolean();
//        }
<<<<<<< HEAD
=======
        List<Future> calls = new ArrayList<Future>();
>>>>>>> 9fa02411
        for (MemberImpl member : getMemberList()) {
            if (!member.localMember() && !member.isLiteMember()) {
                Invocation inv = node.nodeService.createSingleInvocation(SERVICE_NAME, new FinalizeJoin(), -1)
                        .setTarget(member.getAddress()).setTryCount(1).build();
<<<<<<< HEAD
                inv.invoke();
            }
        }
=======
                calls.add(inv.invoke());
            }
        }
//        for (Future future : calls) {
//            future.get();
//        }
>>>>>>> 9fa02411
    }

    class JoinRunnable extends FallThroughRunnable implements Prioritized {

        final MembersUpdateCall membersUpdate;

        JoinRunnable(MembersUpdateCall membersUpdate) {
            this.membersUpdate = membersUpdate;
        }

        @Override
        public void doRun() {
            Collection<MemberInfo> lsMemberInfos = membersUpdate.getMemberInfos();
            List<Address> newMemberList = new ArrayList<Address>(lsMemberInfos.size());
            for (final MemberInfo memberInfo : lsMemberInfos) {
                newMemberList.add(memberInfo.address);
            }
//            doCall(membersUpdate, newMemberList, true);
            doCall(membersUpdate, newMemberList, false);
            systemLogService.logJoin("JoinRunnable update members done.");
            doCall(new SyncProcess(), newMemberList, false);
            systemLogService.logJoin("JoinRunnable sync done.");
            doCall(new ConnectionCheckCall(), newMemberList, false);
            systemLogService.logJoin("JoinRunnable connection check done.");
        }

        void doCall(Operation operation, List<Address> targets, boolean ignoreThis) {
            List<Future> calls = new ArrayList<Future>(targets.size());
//            for (final Address target : targets) {
//                boolean skip = ignoreThis && thisAddress.equals(target);
//                if (!skip) {
//                    AsyncRemotelyBooleanCallable call = new AsyncRemotelyBooleanCallable();
//                    call.executeProcess(target, operation);
//                    calls.add(call);
//                }
//            }
//            for (AsyncRemotelyBooleanCallable call : calls) {
//                if (!call.getResultAsBoolean(5)) {
//                    targets.remove(call.getTarget());
//                }
//            }
            for (final Address target : targets) {
                boolean skip = ignoreThis && thisAddress.equals(target);
                if (!skip) {
                    Invocation inv = node.nodeService.createSingleInvocation(SERVICE_NAME, operation, -1)
                            .setTarget(target).setTryCount(1).build();
                    calls.add(inv.invoke());
                }
            }
            for (Future future : calls) {
                try {
                    future.get(5, TimeUnit.SECONDS);
                } catch (Exception e) {
                    logger.log(Level.WARNING, e.getMessage(), e);
                }
            }
        }
    }

    void startJoin() {
        logger.log(Level.FINEST, "Starting Join.");
        lock.lock();
        try {
            joinInProgress = true;
            //        final MembersUpdateCall membersUpdate = new MembersUpdateCall(lsMembers, node.getClusterImpl().getClusterTime());
            final MembersUpdateCall membersUpdate = new MembersUpdateCall(getMemberList(), getClusterTime());
            if (setJoins != null && setJoins.size() > 0) {
                for (MemberInfo memberJoined : setJoins) {
                    membersUpdate.addMemberInfo(memberJoined);
                }
            }
            //        membersUpdate.setNode(node);
            //        membersUpdate.call();
            node.executorManager.executeNow(new JoinRunnable(membersUpdate));
        } finally {
            lock.unlock();
        }

    }

    void updateMembers(Collection<MemberInfo> lsMemberInfos) {
//        checkServiceThread();
        logger.log(Level.FINEST, "Updating Members");
        lock.lock();
        try {
            // Copy lsMembers to lsMembersBefore
            //        lsMembersBefore.clear();
            Map<Address, MemberImpl> mapOldMembers = new HashMap<Address, MemberImpl>();
            //        for (MemberImpl member : lsMembers) {
            for (MemberImpl member : getMemberList()) {
                //            lsMembersBefore.add(member);
                mapOldMembers.put(member.getAddress(), member);
            }
            //        lsMembers.clear();
            //        dataMemberCount.set(0);
            //        mapMembers.clear();
            System.out.println("lsMemberInfos = " + lsMemberInfos);
            MemberImpl[] newMembers = new MemberImpl[lsMemberInfos.size()];
            int k = 0;
            for (MemberInfo memberInfo : lsMemberInfos) {
                MemberImpl member = mapOldMembers.get(memberInfo.address);
                if (member == null) {
//                    member = addMember(memberInfo.address, memberInfo.nodeType, memberInfo.uuid);
                    member = createMember(memberInfo.address, memberInfo.nodeType, memberInfo.uuid,
                            thisAddress.getScopeId());
                }
                newMembers[k++] = member;
                member.didRead();
            }
            addMembers(newMembers);
            System.out.println("getMembers() = " + getMemberList());
            System.out.println("dataMemberCount = " + dataMemberCount);
            //        if (!lsMembers.contains(thisMember)) {
            if (!getMemberList().contains(thisMember)) {
                throw new RuntimeException("Member list doesn't contain local member!");
            }
            heartBeater();
            //        node.getClusterImpl().setMembers(lsMembers);
//            node.getClusterImpl().setMembers(getMembers());
            node.setJoined();
            logger.log(Level.INFO, this.toString());
        } finally {
            lock.unlock();
        }
    }

    void syncForAdd() {
        lock.lock();
        try {
            node.partitionManager.syncForAdd();
            node.listenerManager.syncForAdd();
            node.topicManager.syncForAdd();
            joinReset();
        } finally {
            lock.unlock();
        }
    }

    private void sendNotifications(MemberImpl member, boolean added) {
        if (listeners.size() > 0) {
            MembershipEvent membershipEvent = new MembershipEvent(this, member,
                    (added ? MembershipEvent.MEMBER_ADDED : MembershipEvent.MEMBER_REMOVED));
            for (MembershipListener listener : listeners) {
                if (added) {
                    listener.memberAdded(membershipEvent);
                } else {
                    listener.memberRemoved(membershipEvent);
                }
            }
        }
    }

    public boolean sendJoinRequest(Address toAddress, boolean withCredentials) {
        if (toAddress == null) {
            toAddress = node.getMasterAddress();
        }
//        return sendProcessableTo(node.createJoinInfo(withCredentials), toAddress);
        JoinRequest joinRequest = node.createJoinInfo(withCredentials);
        Invocation inv = node.nodeService.createSingleInvocation(SERVICE_NAME, joinRequest, -1)
                .setTarget(toAddress).setTryCount(1).build();
        inv.invoke();
        return true;
    }

    public void registerScheduledAction(ScheduledAction scheduledAction) {
        setScheduledActions.add(scheduledAction);
    }

    public void deregisterScheduledAction(ScheduledAction scheduledAction) {
        setScheduledActions.remove(scheduledAction);
    }

    public void checkScheduledActions() {
        if (!node.joined() || !node.isActive()) return;
        if (setScheduledActions.size() > 0) {
            Iterator<ScheduledAction> it = setScheduledActions.iterator();
            while (it.hasNext()) {
                ScheduledAction sa = it.next();
                if (sa.expired() && sa.isValid()) {
                    sa.onExpire();
                    it.remove();
                } else if (!sa.isValid()) {
                    it.remove();
                }
            }
        }
    }

    public void invalidateScheduledActionsFor(Address endpoint, Set<Integer> threadIds) {
        if (!node.joined() || !node.isActive()) return;
        if (setScheduledActions.size() > 0) {
            Iterator<ScheduledAction> it = setScheduledActions.iterator();
            while (it.hasNext()) {
                ScheduledAction sa = it.next();
                Request request = sa.getRequest();
                if (endpoint.equals(request.caller) && threadIds.contains(request.lockThreadId)) {
                    sa.setValid(false);
                    it.remove();
                }
            }
        }
    }

    public void connectionAdded(final Connection connection) {
//        enqueueAndReturn(new Processable() {
//            public void process() {
                MemberImpl member = getMember(connection.getEndPoint());
                if (member != null) {
                    member.didRead();
                }
//            }
//        });
    }

    public void connectionRemoved(Connection connection) {
        logger.log(Level.FINEST, "Connection is removed " + connection.getEndPoint());
        if (!node.joined()) {
            if (getMasterAddress() != null) {
                if (getMasterAddress().equals(connection.getEndPoint())) {
                    node.setMasterAddress(null);
                }
            }
        }
    }

    public void addMember(MemberImpl member) {
        addMembers(member);
    }

    public void addMembers(MemberImpl... members) {
        if (members == null || members.length == 0) return;
        logger.log(Level.FINEST, "ClusterManager adding " + Arrays.toString(members));
//        if (lsMembers.contains(member)) {
//            for (MemberImpl m : lsMembers) {
//                if (m.equals(member)) {
//                    member = m;
//                }
//            }
//            mapMembers.put(member.getAddress(), member);
//        } else {
//            lsMembers.add(member);
//            mapMembers.put(member.getAddress(), member);
//            if (!member.isLiteMember()) {
//                dataMemberCount.increment();
//            }
//        }
        lock.lock();
        try {
            Collection<MemberImpl> newMembers = new LinkedList<MemberImpl>();
            Map<Address, MemberImpl> memberMap = membersRef.get();
            if (memberMap == null) {
                memberMap = new LinkedHashMap<Address, MemberImpl>();  // ! ORDERED !
            } else {
                memberMap = new LinkedHashMap<Address, MemberImpl>(memberMap);  // ! ORDERED !
            }

            for (MemberImpl member : members) {
                MemberImpl oldMember = memberMap.remove(member.getAddress());
                if (oldMember == null) {
                    newMembers.add(member);
                }
                else if (!oldMember.isLiteMember()) {
                    dataMemberCount.decrementAndGet();
                }
                memberMap.put(member.getAddress(), member);
                if (!member.isLiteMember()) {
                    dataMemberCount.incrementAndGet();
                }
            }
            membersRef.set(Collections.unmodifiableMap(memberMap));
            getMemberList(); // make values() to be cached
            for (MemberImpl member : newMembers) {
                sendNotifications(member, true);
            }
        } finally {
            lock.unlock();
        }
    }

    public void removeMember(MemberImpl member) {
//        checkServiceThread();
        logger.log(Level.FINEST, "ClusterManager removing  " + member);
//        mapMembers.remove(member.getAddress());
//        lsMembers.remove(member);
//        if (!member.isLiteMember()) {
//            dataMemberCount.decrementAndGet();
//        }
        lock.lock();
        try {
            Map<Address, MemberImpl> members = membersRef.get();
            if (members != null && members.containsKey(member.getAddress())) {
                members = new LinkedHashMap<Address, MemberImpl>(members);  // ! ORDERED !
                members.remove(member.getAddress());
                if (!member.isLiteMember()) {
                    dataMemberCount.decrementAndGet();
                }
                membersRef.set(Collections.unmodifiableMap(members));
                getMemberList(); // make values() to be cached
            }
        } finally {
            lock.unlock();
        }
    }

    protected MemberImpl createMember(Address address, NodeType nodeType, String nodeUuid, String ipV6ScopeId) {
        address.setScopeId(ipV6ScopeId);
        return new MemberImpl(address, thisAddress.equals(address), nodeType, nodeUuid);
    }

    public MemberImpl getMember(Address address) {
        if (address == null) {
            return null;
        }
//        return mapMembers.get(address);
        return membersRef.get().get(address);
    }

//    final public void createAndAddMember(Address address, NodeType nodeType, String nodeUuid) {
////        checkServiceThread();
//        if (address == null) {
//            logger.log(Level.FINEST, "Address cannot be null");
//            return;
//        }
//        lock.lock();
//        try {
//            MemberImpl member = getMember(address);
//            if (member == null) {
//                member = createMember(address, nodeType, nodeUuid, thisAddress.getScopeId());
//            }
//            addMembers(member);
//        } finally {
//            lock.unlock();
//        }
//
//    }

    public Collection<MemberImpl> getMemberList() {
        final Map<Address, MemberImpl> map = membersRef.get();
        return map != null ? map.values() : null;
    }

    public int getDataMemberCount() {
        return dataMemberCount.get();
    }

    /**
     * Do not forget to release packet if send fails.
     * * Better use {@link #sendOrReleasePacket(Packet, Address)}
     */
    public final boolean send(Packet packet, Address address) {
        if (address == null) return false;
        final Connection conn = node.connectionManager.getOrConnect(address);
        return send(packet, conn);
    }

    /**
     * Do not forget to release packet if send fails.
     * Better use {@link #sendOrReleasePacket(Packet, Connection)}
     */
    public final boolean send(Packet packet, Connection conn) {
        return conn != null && conn.live() && writePacket(conn, packet);
    }

    public final boolean sendOrReleasePacket(Packet packet, Address address) {
        if (send(packet, address)) {
            return true;
        }
        releasePacket(packet);
        return false;
    }

    public final boolean sendOrReleasePacket(Packet packet, Connection conn) {
        if (send(packet, conn)) {
            return true;
        }
        releasePacket(packet);
        return false;
    }

    private boolean writePacket(Connection conn, Packet packet) {
        final MemberImpl memberImpl = getMember(conn.getEndPoint());
        if (memberImpl != null) {
            memberImpl.didWrite();
        }
        if (packet.lockAddress != null) {
            if (thisAddress.equals(packet.lockAddress)) {
                packet.lockAddress = null;
            }
        }
        conn.getWriteHandler().enqueueSocketWritable(packet);
        return true;
    }

    public void stop() {
        lock.lock();
        try {
            if (setJoins != null) {
                setJoins.clear();
            }
            timeToStartJoin = 0;
            //        if (lsMembers != null) {
            //            lsMembers.clear();
            //        }
            membersRef.set(null);
            dataMemberCount.set(0);
            //        if (mapMembers != null) {
            //            mapMembers.clear();
            //        }
            //        if (lsMembersBefore != null) {
            //            lsMembersBefore.clear();
            //        }
            if (mapCalls != null) {
                mapCalls.clear();
            }
        } finally {
            lock.unlock();
        }

    }

    public Member getLocalMember() {
        return node.getLocalMember();
    }

    public Set<Member> getMembers() {
        final Collection<MemberImpl> members = getMemberList();
        return members != null ? new HashSet<Member>(members) : new HashSet<Member>(0);
    }

    public int getSize() {
        final Collection<MemberImpl> members = getMemberList();
        return members != null ? members.size() : 0;
    }

    public long getClusterTime() {
        return Clock.currentTimeMillis() + ((clusterTimeDiff == Long.MAX_VALUE) ? 0 : clusterTimeDiff);
    }

    public void setMasterTime(long masterTime) {
        long diff = masterTime - Clock.currentTimeMillis();
        if (Math.abs(diff) < Math.abs(clusterTimeDiff)) {
            this.clusterTimeDiff = diff;
        }
    }

    public long getClusterTimeFor(long localTime) {
        return localTime + ((clusterTimeDiff == Long.MAX_VALUE) ? 0 : clusterTimeDiff);
    }

    public void addMembershipListener(MembershipListener listener) {
        listeners.add(listener);
    }

    public void removeMembershipListener(MembershipListener listener) {
        listeners.remove(listener);
    }

    @Override
    public String toString() {
        StringBuilder sb = new StringBuilder("\n\nMembers [");
//        sb.append(lsMembers.size());
        final Collection<MemberImpl> members = getMemberList();
        sb.append(members.size());
        sb.append("] {");
//        for (MemberImpl member : lsMembers) {
        for (Member member : members) {
            sb.append("\n\t").append(member);
        }
        sb.append("\n}\n");
        return sb.toString();
    }
}<|MERGE_RESOLUTION|>--- conflicted
+++ resolved
@@ -107,20 +107,7 @@
         icmpTimeout = node.groupProperties.ICMP_TIMEOUT.getInteger();
         heartbeatOperationData = toData(new HeartbeatOperation()) ;
         node.clusterService.registerPeriodicRunnable(new SplitBrainHandler(node));
-//        node.clusterService.registerPeriodicRunnable(new Runnable() {
-//            public void run() {
-//                long now = Clock.currentTimeMillis();
-//                if (now - lastHeartbeat >= heartbeatIntervalMillis) {
-//                    heartBeater();
-//                    lastHeartbeat = now;
-//                }
-//            }
-//        });
-<<<<<<< HEAD
         node.nodeService.getScheduledExecutorService().scheduleWithFixedDelay(new Runnable() {
-=======
-        node.executorManager.getScheduledExecutorService().scheduleWithFixedDelay(new Runnable() {
->>>>>>> 9fa02411
             public void run() {
                 heartBeater();
             }
@@ -621,11 +608,7 @@
     public static class AuthenticationFailureOperation extends AbstractOperation
             implements NoReply, NonMemberOperation, NonBlockingOperation {
 
-<<<<<<< HEAD
         public void run()  {
-=======
-        public Object call() throws Exception {
->>>>>>> 9fa02411
             final Node node = getOperationContext().getNodeService().getNode();
             node.executorManager.executeNow(new Runnable() {
                 public void run() {
@@ -634,10 +617,6 @@
                     node.shutdown(true, true);
                 }
             });
-<<<<<<< HEAD
-=======
-            return null;
->>>>>>> 9fa02411
         }
     }
 
@@ -755,26 +734,13 @@
 //        for (AsyncRemotelyBooleanCallable call : calls) {
 //            call.getResultAsBoolean();
 //        }
-<<<<<<< HEAD
-=======
-        List<Future> calls = new ArrayList<Future>();
->>>>>>> 9fa02411
         for (MemberImpl member : getMemberList()) {
             if (!member.localMember() && !member.isLiteMember()) {
                 Invocation inv = node.nodeService.createSingleInvocation(SERVICE_NAME, new FinalizeJoin(), -1)
                         .setTarget(member.getAddress()).setTryCount(1).build();
-<<<<<<< HEAD
                 inv.invoke();
             }
         }
-=======
-                calls.add(inv.invoke());
-            }
-        }
-//        for (Future future : calls) {
-//            future.get();
-//        }
->>>>>>> 9fa02411
     }
 
     class JoinRunnable extends FallThroughRunnable implements Prioritized {
