--- conflicted
+++ resolved
@@ -259,12 +259,7 @@
 
     <T extends DistributedObject> T getDistributedObject(String serviceName, Object id);
 
-<<<<<<< HEAD
-    void registerSerializer(final TypeSerializer serializer, Class type);
-=======
-
     void registerSerializer(final Class type, final TypeSerializer serializer);
->>>>>>> 3a5b7a6c
 
     void registerGlobalSerializer(final TypeSerializer serializer);
 
