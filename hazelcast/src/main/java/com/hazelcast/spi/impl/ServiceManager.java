--- conflicted
+++ resolved
@@ -28,13 +28,8 @@
 import com.hazelcast.map.MapService;
 import com.hazelcast.nio.ClassLoaderUtil;
 import com.hazelcast.partition.PartitionService;
-<<<<<<< HEAD
-
-//import com.hazelcast.queue.QueueService;
+import com.hazelcast.queue.QueueService;
 import com.hazelcast.spi.ClientProtocolService;
-=======
-import com.hazelcast.queue.QueueService;
->>>>>>> bb991443
 import com.hazelcast.spi.CoreService;
 import com.hazelcast.spi.ManagedService;
 import com.hazelcast.spi.annotation.PrivateApi;
@@ -43,6 +38,7 @@
 import java.util.concurrent.ConcurrentHashMap;
 import java.util.concurrent.ConcurrentMap;
 import java.util.logging.Level;
+//import com.hazelcast.queue.QueueService;
 
 /**
  * @mdogan 9/18/12
@@ -66,25 +62,17 @@
         logger.log(Level.FINEST, "Registering core services...");
         registerService(ClusterService.SERVICE_NAME, node.getClusterService());
         registerService(PartitionService.SERVICE_NAME, node.getPartitionService());
-
         final Services servicesConfig = node.getConfig().getServicesConfig();
         if (servicesConfig != null) {
             if (servicesConfig.isEnableDefaults()) {
                 logger.log(Level.FINEST, "Registering default services...");
-<<<<<<< HEAD
-                registerService(MapService.MAP_SERVICE_NAME, new MapService(nodeService));
-//                registerService(QueueService.NAME, new QueueService());
-
-=======
                 registerService(MapService.MAP_SERVICE_NAME, new MapService(nodeEngine));
                 registerService(QueueService.NAME, new QueueService(nodeEngine));
                 registerService(AtomicNumberService.NAME, new AtomicNumberService());
->>>>>>> bb991443
                 // TODO: add other services
                 // ...
                 // ...
             }
-
             final Collection<ServiceConfig> serviceConfigs = servicesConfig.getServiceConfigs();
             for (ServiceConfig serviceConfig : serviceConfigs) {
                 if (serviceConfig.isEnabled()) {
@@ -104,7 +92,6 @@
                             service = new MapService(nodeEngine);
                         }
                     }
-
                     if (service != null) {
                         registerService(serviceConfig.getName(), service);
                     }
@@ -138,12 +125,11 @@
         Object oldService = services.putIfAbsent(serviceName, service);
         if (oldService != null) {
             logger.log(Level.WARNING, "Replacing " + serviceName + ": " +
-                                      oldService + " with " + service);
+                    oldService + " with " + service);
             if (oldService instanceof CoreService) {
                 throw new HazelcastException("Can not replace a CoreService! Name: " + serviceName
-                    + ", Service: " + oldService);
+                        + ", Service: " + oldService);
             }
-
             if (oldService instanceof ManagedService) {
                 destroyService((ManagedService) oldService);
             }
@@ -157,9 +143,8 @@
                 logger.log(Level.SEVERE, "Error while initializing service: " + t.getMessage(), t);
             }
         }
-        if (service instanceof ClientProtocolService){
-            nodeService.getNode().clientCommandService.register((ClientProtocolService)service);
-
+        if (service instanceof ClientProtocolService) {
+            nodeEngine.getNode().clientCommandService.register((ClientProtocolService) service);
         }
     }
 
@@ -171,7 +156,6 @@
      * Returns a list of services matching provided service class/interface.
      * <br></br>
      * <b>CoreServices will be placed at the beginning of the list.</b>
-     *
      */
     <S> List<S> getServices(Class<S> serviceClass) {
         final LinkedList<S> result = new LinkedList<S>();
