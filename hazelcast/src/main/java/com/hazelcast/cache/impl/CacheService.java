/*
 * Copyright (c) 2008-2013, Hazelcast, Inc. All Rights Reserved.
 *
 * Licensed under the Apache License, Version 2.0 (the "License");
 * you may not use this file except in compliance with the License.
 * You may obtain a copy of the License at
 *
 * http://www.apache.org/licenses/LICENSE-2.0
 *
 * Unless required by applicable law or agreed to in writing, software
 * distributed under the License is distributed on an "AS IS" BASIS,
 * WITHOUT WARRANTIES OR CONDITIONS OF ANY KIND, either express or implied.
 * See the License for the specific language governing permissions and
 * limitations under the License.
 */

package com.hazelcast.cache.impl;

import com.hazelcast.cache.impl.operation.CacheReplicationOperation;
import com.hazelcast.config.CacheConfig;
import com.hazelcast.partition.MigrationEndpoint;
import com.hazelcast.spi.Operation;
import com.hazelcast.spi.PartitionMigrationEvent;
import com.hazelcast.spi.PartitionReplicationEvent;
import com.hazelcast.util.ConstructorFunction;

import java.util.concurrent.ConcurrentMap;

/**
 * Cache Service is the main access point of JCache implementation.
 * <p>
 * This service is responsible for:
 *<ul>
 *     <li>Creating and/or accessing the named {@link com.hazelcast.cache.impl.CacheRecordStore}.</li>
 *     <li>Creating/Deleting the cache configuration of the named {@link com.hazelcast.cache.ICache}.</li>
 *     <li>Registering/Deregistering of cache listeners.</li>
 *     <li>Publish/dispatch cache events.</li>
 *     <li>Enabling/Disabling statistic and management.</li>
 *     <li>Data migration commit/rollback through {@link MigrationAwareService}.</li>
 *</ul>
 * </p>
 * <p><b>WARNING:</b>This service is an optionally registered service which is enabled when {@link javax.cache.Caching}
 * class is found on the classpath.</p>
 * <p>
 * If registered, it will provide all the above cache operations for all partitions of the node which it
 * is registered on.
 * </p>
 * <p><b>Distributed Cache Name</b> is used for providing a unique name to a cache object to overcome cache manager
 * scoping which depends on URI and class loader parameters. It's a simple concatenation of CacheNamePrefix and
 * cache name where CacheNamePrefix is calculated by each cache manager
 * using {@link HazelcastCacheManager#cacheNamePrefix()}.
 * </p>
 */
public class CacheService extends AbstractCacheService implements ICacheService {

<<<<<<< HEAD
    protected ICacheRecordStore createNewRecordStore(String name, int partitionId) {
        return new CacheRecordStore(name, partitionId, nodeEngine, CacheService.this);
=======
    /**
     * Cache service name literal.
     */
    public static final String SERVICE_NAME = "hz:impl:cacheService";
    private final ConcurrentMap<String, CacheConfig> configs = new ConcurrentHashMap<String, CacheConfig>();
    private final ConcurrentMap<String, CacheStatisticsImpl> statistics = new ConcurrentHashMap<String, CacheStatisticsImpl>();
    private NodeEngine nodeEngine;
    //todo visibility guarantee?
    private CachePartitionSegment[] segments;

    //region ManagedService
    @Override
    public void init(NodeEngine nodeEngine, Properties properties) {
        this.nodeEngine = nodeEngine;
        int partitionCount = nodeEngine.getPartitionService().getPartitionCount();
        segments = new CachePartitionSegment[partitionCount];
        for (int i = 0; i < partitionCount; i++) {
            segments[i] = new CachePartitionSegment(nodeEngine, this, i);
        }
>>>>>>> 3975da68
    }

    @Override
    public void reset() {
        for (String objectName : configs.keySet()) {
            destroyCache(objectName, true, null);
        }
        final CachePartitionSegment[] partitionSegments = segments;
        for (CachePartitionSegment partitionSegment : partitionSegments) {
            if (partitionSegment != null) {
                partitionSegment.clear();
            }
        }
        //TODO: near cache not implemented yet. enable wen ready
        //        for (NearCache nearCache : nearCacheMap.values()) {
        //            nearCache.clear();
        //        }

    }

    @Override
    public void shutdown(boolean terminate) {
        if (!terminate) {
            reset();
        }
    }
<<<<<<< HEAD
=======
    //endregion

    //region RemoteService
    @Override
    public DistributedObject createDistributedObject(String objectName) {
        return new CacheDistributedObject(objectName, nodeEngine, this);
    }

    @Override
    public void destroyDistributedObject(String objectName) {
    }
    //endregion
>>>>>>> 3975da68

    //region MigrationAwareService
    @Override
    public Operation prepareReplicationOperation(PartitionReplicationEvent event) {
        CachePartitionSegment segment = segments[event.getPartitionId()];
        CacheReplicationOperation op = new CacheReplicationOperation(segment, event.getReplicaIndex());
        return op.isEmpty() ? null : op;
    }
    //endregion
<<<<<<< HEAD
=======

    //region CacheService Impls

    /**
     * Creates or gets the {@link ICacheRecordStore} via internal {@link CachePartitionSegment} using cache
     * name and partitionId.
     * @param name cache name.
     * @param partitionId partition id of the cache.
     * @return {@link ICacheRecordStore}.
     * @see CachePartitionSegment
     * @see ICacheRecordStore
     */
    public ICacheRecordStore getOrCreateCache(String name, int partitionId) {
        return segments[partitionId].getOrCreateCache(name);
    }

    /**
     *
     * Gets the {@link ICacheRecordStore} via internal {@link CachePartitionSegment} using cache name and partitionId.
     * @param name cache name.
     * @param partitionId partition id of the cache.
     * @return {@link ICacheRecordStore}  or null if not created yet.
     * @see CachePartitionSegment
     * @see ICacheRecordStore
     */
    public ICacheRecordStore getCache(String name, int partitionId) {
        return segments[partitionId].getCache(name);
    }

    /**
     * Destroys the internal content, configuration and releases all resources of a cache from all partitions on
     * all nodes.
     *
     * <p>Note: This operation deletes cache from the cluster as if not created before. The caller node won't
     * be destroyed. Once destroy operations on all other nodes are completed, then the caller node's cache will be
     * destroyed.</p>
     * @param objectName distributed cache name.
     * @param isLocal if true, destroys on this node only.
     * @param callerUuid the uuid of the node that called this method.
     */
    public void destroyCache(String objectName, boolean isLocal, String callerUuid) {
        for (CachePartitionSegment segment : segments) {
            segment.deleteCache(objectName);
        }
        if (!isLocal) {
            deregisterAllListener(objectName);
        }
        //todo weird naming
        setStatisticsEnabled(objectName, false);
        //todo weird naming
        setManagementEnabled(objectName, false);
        deleteCacheConfig(objectName);
        deleteCacheStat(objectName);
        if (!isLocal) {
            destroyCacheOnAllMembers(objectName, callerUuid);
        }
    }

    private void destroyCacheOnAllMembers(String objectName, String callerUuid) {
        final OperationService operationService = nodeEngine.getOperationService();
        final Collection<MemberImpl> members = nodeEngine.getClusterService().getMemberList();
        for (MemberImpl member : members) {
            if (!member.localMember() && !member.getUuid().equals(callerUuid)) {
                final CacheDestroyOperation op = new CacheDestroyOperation(objectName, true);
                //todo exception handling?
                operationService.invokeOnTarget(CacheService.SERVICE_NAME, op, member.getAddress());
            }
        }
    }

    /**
     * Creates the cache configuration on the cluster if not created previously.
     * @param config cache configuration to be created.
     * @param isLocal creates on current node only if true.
     * @return is it created or not.
     */
    public boolean createCacheConfigIfAbsent(CacheConfig config, boolean isLocal) {
        final CacheConfig localConfig = configs.putIfAbsent(config.getNameWithPrefix(), config);
        final boolean created = localConfig == null;
        if (created) {
            if (config.isStatisticsEnabled()) {
                setStatisticsEnabled(config.getNameWithPrefix(), true);
            }
            if (config.isManagementEnabled()) {
                setManagementEnabled(config.getNameWithPrefix(), true);
            }
            if (!isLocal) {
                createConfigOnAllMembers(config);
            }
        }
        return created;
    }

    private <K, V> void createConfigOnAllMembers(CacheConfig<K, V> cacheConfig) {
        final OperationService operationService = nodeEngine.getOperationService();
        final Collection<MemberImpl> members = nodeEngine.getClusterService().getMemberList();
        for (MemberImpl member : members) {
            if (!member.localMember()) {
                final CacheCreateConfigOperation op = new CacheCreateConfigOperation(cacheConfig, true);
                //todo exception handling?
                operationService.invokeOnTarget(CacheService.SERVICE_NAME, op, member.getAddress());
            }
        }
    }

    /**
     * Removes the cache configuration with the provided name.
     * @param name distributed cache name.
     */
    public void deleteCacheConfig(String name) {
        configs.remove(name);
    }

    /**
     * Creates the cache statistics with provided cache name.
     * @param name distributed cache name.
     * @return {@link CacheStatisticsImpl}.
     */
    public CacheStatisticsImpl createCacheStatIfAbsent(String name) {
        if (!statistics.containsKey(name)) {
            //todo wrong usage of putIfAbsent
            statistics.putIfAbsent(name, new CacheStatisticsImpl());
        }
        return statistics.get(name);
    }

    public void deleteCacheStat(String name) {
        statistics.remove(name);
    }

    public void setStatisticsEnabled(String cacheNameWithPrefix, boolean enabled) {
        final CacheConfig cacheConfig = configs.get(cacheNameWithPrefix);
        if (cacheConfig != null) {
            final String cacheManagerName = cacheConfig.getUriString();
            cacheConfig.setStatisticsEnabled(enabled);
            if (enabled) {
                final CacheStatisticsImpl cacheStatistics = createCacheStatIfAbsent(cacheNameWithPrefix);
                final CacheStatisticsMXBeanImpl mxBean = new CacheStatisticsMXBeanImpl(cacheStatistics);

                MXBeanUtil.registerCacheObject(mxBean, cacheManagerName, cacheConfig.getName(), true);
            } else {
                MXBeanUtil.unregisterCacheObject(cacheManagerName, cacheConfig.getName(), true);
                deleteCacheStat(cacheNameWithPrefix);
            }
        }
    }

    public void setManagementEnabled(String cacheNameWithPrefix, boolean enabled) {
        final CacheConfig cacheConfig = configs.get(cacheNameWithPrefix);
        if (cacheConfig != null) {
            final String cacheManagerName = cacheConfig.getUriString();
            cacheConfig.setManagementEnabled(enabled);
            if (enabled) {
                final CacheMXBeanImpl mxBean = new CacheMXBeanImpl(cacheConfig);
                MXBeanUtil.registerCacheObject(mxBean, cacheManagerName, cacheConfig.getName(), false);
            } else {
                MXBeanUtil.unregisterCacheObject(cacheManagerName, cacheConfig.getName(), false);
                deleteCacheStat(cacheNameWithPrefix);
            }
        }
    }

    public CacheConfig getCacheConfig(String name) {
        return configs.get(name);
    }

    public Collection<CacheConfig> getCacheConfigs() {
        return configs.values();
    }

    public Object toObject(Object data) {
        if (data == null) {
            return null;
        }
        if (data instanceof Data) {
            return nodeEngine.toObject(data);
        } else {
            return data;
        }
    }

    public Data toData(Object object) {
        if (object == null) {
            return null;
        }
        if (object instanceof Data) {
            return (Data) object;
        } else {
            return nodeEngine.getSerializationService().toData(object);
        }
    }

    void publishEvent(String cacheName, CacheEventType eventType, Data dataKey, Data dataValue, Data dataOldValue,
                             boolean isOldValueAvailable, int orderKey) {
        final EventService eventService = getNodeEngine().getEventService();
        final Collection<EventRegistration> candidates = eventService.getRegistrations(CacheService.SERVICE_NAME, cacheName);

        if (candidates.isEmpty()) {
            return;
        }
        final Object eventData;
        switch (eventType) {
            case CREATED:
            case UPDATED:
            case REMOVED:
            case EXPIRED:
                final CacheEventData cacheEventData = new CacheEventDataImpl(cacheName, eventType, dataKey, dataValue,
                        dataOldValue, isOldValueAvailable);
                CacheEventSet eventSet = new CacheEventSet(eventType);
                eventSet.addEventData(cacheEventData);
                eventData = eventSet;
                break;
            case EVICTED:
                eventData = new CacheEventDataImpl(cacheName, CacheEventType.EVICTED, dataKey, null, null, false);
                break;
            case INVALIDATED:
                eventData = new CacheEventDataImpl(cacheName, CacheEventType.INVALIDATED, dataKey, null, null, false);
                break;
            case COMPLETED:
                eventData = new CacheEventDataImpl(cacheName, CacheEventType.COMPLETED, dataKey, dataValue, null, false);
                break;
            default:
                throw new IllegalArgumentException(
                        "Event Type not defined to create an eventData during publish : " + eventType.name());
        }
        nodeEngine.getEventService().publishEvent(SERVICE_NAME, candidates, eventData, orderKey);
    }

    void publishEvent(String cacheName, CacheEventSet eventSet, int orderKey) {
        final EventService eventService = getNodeEngine().getEventService();
        final Collection<EventRegistration> candidates = eventService.getRegistrations(CacheService.SERVICE_NAME, cacheName);

        if (candidates.isEmpty()) {
            return;
        }
        nodeEngine.getEventService().publishEvent(SERVICE_NAME, candidates, eventSet, orderKey);
    }

    NodeEngine getNodeEngine() {
        return nodeEngine;
    }

    @Override
    public void dispatchEvent(Object event, CacheEventListener listener) {
        listener.handleEvent(event);

    }

    public String registerListener(String distributedObjectName, CacheEventListener listener) {
        final EventService eventService = getNodeEngine().getEventService();
        final EventRegistration registration = eventService
                .registerListener(CacheService.SERVICE_NAME, distributedObjectName, listener);
        return registration.getId();
    }

    public boolean deregisterListener(String name, String registrationId) {
        final EventService eventService = getNodeEngine().getEventService();
        return eventService.deregisterListener(SERVICE_NAME, name, registrationId);
    }

    public void deregisterAllListener(String name) {
        nodeEngine.getEventService().deregisterAllListeners(CacheService.SERVICE_NAME, name);
    }

    public CacheStatisticsImpl getStatistics(String name) {
        return statistics.get(name);
    }

    //endregion

>>>>>>> 3975da68
}<|MERGE_RESOLUTION|>--- conflicted
+++ resolved
@@ -18,12 +18,14 @@
 
 import com.hazelcast.cache.impl.operation.CacheReplicationOperation;
 import com.hazelcast.config.CacheConfig;
+import com.hazelcast.nio.serialization.Data;
 import com.hazelcast.partition.MigrationEndpoint;
 import com.hazelcast.spi.Operation;
 import com.hazelcast.spi.PartitionMigrationEvent;
 import com.hazelcast.spi.PartitionReplicationEvent;
 import com.hazelcast.util.ConstructorFunction;
 
+import java.util.Collection;
 import java.util.concurrent.ConcurrentMap;
 
 /**
@@ -36,7 +38,7 @@
  *     <li>Registering/Deregistering of cache listeners.</li>
  *     <li>Publish/dispatch cache events.</li>
  *     <li>Enabling/Disabling statistic and management.</li>
- *     <li>Data migration commit/rollback through {@link MigrationAwareService}.</li>
+ *     <li>Data migration commit/rollback through {@link com.hazelcast.spi.MigrationAwareService}.</li>
  *</ul>
  * </p>
  * <p><b>WARNING:</b>This service is an optionally registered service which is enabled when {@link javax.cache.Caching}
@@ -53,30 +55,8 @@
  */
 public class CacheService extends AbstractCacheService implements ICacheService {
 
-<<<<<<< HEAD
     protected ICacheRecordStore createNewRecordStore(String name, int partitionId) {
         return new CacheRecordStore(name, partitionId, nodeEngine, CacheService.this);
-=======
-    /**
-     * Cache service name literal.
-     */
-    public static final String SERVICE_NAME = "hz:impl:cacheService";
-    private final ConcurrentMap<String, CacheConfig> configs = new ConcurrentHashMap<String, CacheConfig>();
-    private final ConcurrentMap<String, CacheStatisticsImpl> statistics = new ConcurrentHashMap<String, CacheStatisticsImpl>();
-    private NodeEngine nodeEngine;
-    //todo visibility guarantee?
-    private CachePartitionSegment[] segments;
-
-    //region ManagedService
-    @Override
-    public void init(NodeEngine nodeEngine, Properties properties) {
-        this.nodeEngine = nodeEngine;
-        int partitionCount = nodeEngine.getPartitionService().getPartitionCount();
-        segments = new CachePartitionSegment[partitionCount];
-        for (int i = 0; i < partitionCount; i++) {
-            segments[i] = new CachePartitionSegment(nodeEngine, this, i);
-        }
->>>>>>> 3975da68
     }
 
     @Override
@@ -103,21 +83,6 @@
             reset();
         }
     }
-<<<<<<< HEAD
-=======
-    //endregion
-
-    //region RemoteService
-    @Override
-    public DistributedObject createDistributedObject(String objectName) {
-        return new CacheDistributedObject(objectName, nodeEngine, this);
-    }
-
-    @Override
-    public void destroyDistributedObject(String objectName) {
-    }
-    //endregion
->>>>>>> 3975da68
 
     //region MigrationAwareService
     @Override
@@ -127,277 +92,5 @@
         return op.isEmpty() ? null : op;
     }
     //endregion
-<<<<<<< HEAD
-=======
 
-    //region CacheService Impls
-
-    /**
-     * Creates or gets the {@link ICacheRecordStore} via internal {@link CachePartitionSegment} using cache
-     * name and partitionId.
-     * @param name cache name.
-     * @param partitionId partition id of the cache.
-     * @return {@link ICacheRecordStore}.
-     * @see CachePartitionSegment
-     * @see ICacheRecordStore
-     */
-    public ICacheRecordStore getOrCreateCache(String name, int partitionId) {
-        return segments[partitionId].getOrCreateCache(name);
-    }
-
-    /**
-     *
-     * Gets the {@link ICacheRecordStore} via internal {@link CachePartitionSegment} using cache name and partitionId.
-     * @param name cache name.
-     * @param partitionId partition id of the cache.
-     * @return {@link ICacheRecordStore}  or null if not created yet.
-     * @see CachePartitionSegment
-     * @see ICacheRecordStore
-     */
-    public ICacheRecordStore getCache(String name, int partitionId) {
-        return segments[partitionId].getCache(name);
-    }
-
-    /**
-     * Destroys the internal content, configuration and releases all resources of a cache from all partitions on
-     * all nodes.
-     *
-     * <p>Note: This operation deletes cache from the cluster as if not created before. The caller node won't
-     * be destroyed. Once destroy operations on all other nodes are completed, then the caller node's cache will be
-     * destroyed.</p>
-     * @param objectName distributed cache name.
-     * @param isLocal if true, destroys on this node only.
-     * @param callerUuid the uuid of the node that called this method.
-     */
-    public void destroyCache(String objectName, boolean isLocal, String callerUuid) {
-        for (CachePartitionSegment segment : segments) {
-            segment.deleteCache(objectName);
-        }
-        if (!isLocal) {
-            deregisterAllListener(objectName);
-        }
-        //todo weird naming
-        setStatisticsEnabled(objectName, false);
-        //todo weird naming
-        setManagementEnabled(objectName, false);
-        deleteCacheConfig(objectName);
-        deleteCacheStat(objectName);
-        if (!isLocal) {
-            destroyCacheOnAllMembers(objectName, callerUuid);
-        }
-    }
-
-    private void destroyCacheOnAllMembers(String objectName, String callerUuid) {
-        final OperationService operationService = nodeEngine.getOperationService();
-        final Collection<MemberImpl> members = nodeEngine.getClusterService().getMemberList();
-        for (MemberImpl member : members) {
-            if (!member.localMember() && !member.getUuid().equals(callerUuid)) {
-                final CacheDestroyOperation op = new CacheDestroyOperation(objectName, true);
-                //todo exception handling?
-                operationService.invokeOnTarget(CacheService.SERVICE_NAME, op, member.getAddress());
-            }
-        }
-    }
-
-    /**
-     * Creates the cache configuration on the cluster if not created previously.
-     * @param config cache configuration to be created.
-     * @param isLocal creates on current node only if true.
-     * @return is it created or not.
-     */
-    public boolean createCacheConfigIfAbsent(CacheConfig config, boolean isLocal) {
-        final CacheConfig localConfig = configs.putIfAbsent(config.getNameWithPrefix(), config);
-        final boolean created = localConfig == null;
-        if (created) {
-            if (config.isStatisticsEnabled()) {
-                setStatisticsEnabled(config.getNameWithPrefix(), true);
-            }
-            if (config.isManagementEnabled()) {
-                setManagementEnabled(config.getNameWithPrefix(), true);
-            }
-            if (!isLocal) {
-                createConfigOnAllMembers(config);
-            }
-        }
-        return created;
-    }
-
-    private <K, V> void createConfigOnAllMembers(CacheConfig<K, V> cacheConfig) {
-        final OperationService operationService = nodeEngine.getOperationService();
-        final Collection<MemberImpl> members = nodeEngine.getClusterService().getMemberList();
-        for (MemberImpl member : members) {
-            if (!member.localMember()) {
-                final CacheCreateConfigOperation op = new CacheCreateConfigOperation(cacheConfig, true);
-                //todo exception handling?
-                operationService.invokeOnTarget(CacheService.SERVICE_NAME, op, member.getAddress());
-            }
-        }
-    }
-
-    /**
-     * Removes the cache configuration with the provided name.
-     * @param name distributed cache name.
-     */
-    public void deleteCacheConfig(String name) {
-        configs.remove(name);
-    }
-
-    /**
-     * Creates the cache statistics with provided cache name.
-     * @param name distributed cache name.
-     * @return {@link CacheStatisticsImpl}.
-     */
-    public CacheStatisticsImpl createCacheStatIfAbsent(String name) {
-        if (!statistics.containsKey(name)) {
-            //todo wrong usage of putIfAbsent
-            statistics.putIfAbsent(name, new CacheStatisticsImpl());
-        }
-        return statistics.get(name);
-    }
-
-    public void deleteCacheStat(String name) {
-        statistics.remove(name);
-    }
-
-    public void setStatisticsEnabled(String cacheNameWithPrefix, boolean enabled) {
-        final CacheConfig cacheConfig = configs.get(cacheNameWithPrefix);
-        if (cacheConfig != null) {
-            final String cacheManagerName = cacheConfig.getUriString();
-            cacheConfig.setStatisticsEnabled(enabled);
-            if (enabled) {
-                final CacheStatisticsImpl cacheStatistics = createCacheStatIfAbsent(cacheNameWithPrefix);
-                final CacheStatisticsMXBeanImpl mxBean = new CacheStatisticsMXBeanImpl(cacheStatistics);
-
-                MXBeanUtil.registerCacheObject(mxBean, cacheManagerName, cacheConfig.getName(), true);
-            } else {
-                MXBeanUtil.unregisterCacheObject(cacheManagerName, cacheConfig.getName(), true);
-                deleteCacheStat(cacheNameWithPrefix);
-            }
-        }
-    }
-
-    public void setManagementEnabled(String cacheNameWithPrefix, boolean enabled) {
-        final CacheConfig cacheConfig = configs.get(cacheNameWithPrefix);
-        if (cacheConfig != null) {
-            final String cacheManagerName = cacheConfig.getUriString();
-            cacheConfig.setManagementEnabled(enabled);
-            if (enabled) {
-                final CacheMXBeanImpl mxBean = new CacheMXBeanImpl(cacheConfig);
-                MXBeanUtil.registerCacheObject(mxBean, cacheManagerName, cacheConfig.getName(), false);
-            } else {
-                MXBeanUtil.unregisterCacheObject(cacheManagerName, cacheConfig.getName(), false);
-                deleteCacheStat(cacheNameWithPrefix);
-            }
-        }
-    }
-
-    public CacheConfig getCacheConfig(String name) {
-        return configs.get(name);
-    }
-
-    public Collection<CacheConfig> getCacheConfigs() {
-        return configs.values();
-    }
-
-    public Object toObject(Object data) {
-        if (data == null) {
-            return null;
-        }
-        if (data instanceof Data) {
-            return nodeEngine.toObject(data);
-        } else {
-            return data;
-        }
-    }
-
-    public Data toData(Object object) {
-        if (object == null) {
-            return null;
-        }
-        if (object instanceof Data) {
-            return (Data) object;
-        } else {
-            return nodeEngine.getSerializationService().toData(object);
-        }
-    }
-
-    void publishEvent(String cacheName, CacheEventType eventType, Data dataKey, Data dataValue, Data dataOldValue,
-                             boolean isOldValueAvailable, int orderKey) {
-        final EventService eventService = getNodeEngine().getEventService();
-        final Collection<EventRegistration> candidates = eventService.getRegistrations(CacheService.SERVICE_NAME, cacheName);
-
-        if (candidates.isEmpty()) {
-            return;
-        }
-        final Object eventData;
-        switch (eventType) {
-            case CREATED:
-            case UPDATED:
-            case REMOVED:
-            case EXPIRED:
-                final CacheEventData cacheEventData = new CacheEventDataImpl(cacheName, eventType, dataKey, dataValue,
-                        dataOldValue, isOldValueAvailable);
-                CacheEventSet eventSet = new CacheEventSet(eventType);
-                eventSet.addEventData(cacheEventData);
-                eventData = eventSet;
-                break;
-            case EVICTED:
-                eventData = new CacheEventDataImpl(cacheName, CacheEventType.EVICTED, dataKey, null, null, false);
-                break;
-            case INVALIDATED:
-                eventData = new CacheEventDataImpl(cacheName, CacheEventType.INVALIDATED, dataKey, null, null, false);
-                break;
-            case COMPLETED:
-                eventData = new CacheEventDataImpl(cacheName, CacheEventType.COMPLETED, dataKey, dataValue, null, false);
-                break;
-            default:
-                throw new IllegalArgumentException(
-                        "Event Type not defined to create an eventData during publish : " + eventType.name());
-        }
-        nodeEngine.getEventService().publishEvent(SERVICE_NAME, candidates, eventData, orderKey);
-    }
-
-    void publishEvent(String cacheName, CacheEventSet eventSet, int orderKey) {
-        final EventService eventService = getNodeEngine().getEventService();
-        final Collection<EventRegistration> candidates = eventService.getRegistrations(CacheService.SERVICE_NAME, cacheName);
-
-        if (candidates.isEmpty()) {
-            return;
-        }
-        nodeEngine.getEventService().publishEvent(SERVICE_NAME, candidates, eventSet, orderKey);
-    }
-
-    NodeEngine getNodeEngine() {
-        return nodeEngine;
-    }
-
-    @Override
-    public void dispatchEvent(Object event, CacheEventListener listener) {
-        listener.handleEvent(event);
-
-    }
-
-    public String registerListener(String distributedObjectName, CacheEventListener listener) {
-        final EventService eventService = getNodeEngine().getEventService();
-        final EventRegistration registration = eventService
-                .registerListener(CacheService.SERVICE_NAME, distributedObjectName, listener);
-        return registration.getId();
-    }
-
-    public boolean deregisterListener(String name, String registrationId) {
-        final EventService eventService = getNodeEngine().getEventService();
-        return eventService.deregisterListener(SERVICE_NAME, name, registrationId);
-    }
-
-    public void deregisterAllListener(String name) {
-        nodeEngine.getEventService().deregisterAllListeners(CacheService.SERVICE_NAME, name);
-    }
-
-    public CacheStatisticsImpl getStatistics(String name) {
-        return statistics.get(name);
-    }
-
-    //endregion
-
->>>>>>> 3975da68
 }