--- conflicted
+++ resolved
@@ -122,14 +122,9 @@
         isClosed.set(true);
         Operation operation = new CacheDestroyOperation(name);
         int partitionId = getNodeEngine().getPartitionService().getPartitionId(getDistributedObjectName());
-<<<<<<< HEAD
         OperationService operationService = getNodeEngine().getOperationService();
         InternalCompletableFuture f = operationService.invokeOnPartition(CacheService.SERVICE_NAME, operation, partitionId);
-=======
-        final InternalCompletableFuture f = getNodeEngine().getOperationService()
-                                                           .invokeOnPartition(CacheService.SERVICE_NAME, op, partitionId);
         //todo What happens in exception case? Cache doesn't get destroyed
->>>>>>> 3975da68
         f.getSafely();
         //TODO @ali this causes pooled off-heap fail
         cacheService.destroyCache(getDistributedObjectName(), true, null);
