--- conflicted
+++ resolved
@@ -202,11 +202,7 @@
     }
 
     private class HazelcastInstanceThreadContext {
-<<<<<<< HEAD
-        final FactoryImpl factory;
-=======
         final HazelcastInstanceImpl instance;
->>>>>>> 69b0510c
 //        CallCache callCache;
         volatile CallContext callContext = null;
 
