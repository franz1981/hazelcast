--- conflicted
+++ resolved
@@ -70,11 +70,8 @@
     public static final int EXECUTE_WITH_PREDICATE = 43;
     public static final int REMOVE_ENTRY_LISTENER = 44;
     public static final int EXECUTE_ON_KEYS = 45;
-<<<<<<< HEAD
-    public static final int IS_EMPTY = 46;
-=======
     public static final int EVICT_ALL = 46;
->>>>>>> c56db205
+    public static final int IS_EMPTY = 47;
 
     public int getFactoryId() {
         return F_ID;
@@ -82,11 +79,7 @@
 
     public PortableFactory createFactory() {
         return new PortableFactory() {
-<<<<<<< HEAD
             final ConstructorFunction<Integer, Portable> constructors[] = new ConstructorFunction[IS_EMPTY + 1];
-=======
-            final ConstructorFunction<Integer, Portable> constructors[] = new ConstructorFunction[EVICT_ALL + 1];
->>>>>>> c56db205
             {
                 constructors[GET] = new ConstructorFunction<Integer, Portable>() {
                     public Portable createNew(Integer arg) {
@@ -334,20 +327,17 @@
                     }
                 };
 
-<<<<<<< HEAD
+                constructors[EVICT_ALL] = new ConstructorFunction<Integer, Portable>() {
+                    public Portable createNew(Integer arg) {
+                        return new MapEvictAllRequest();
+                    }
+                };
+
                 constructors[IS_EMPTY] = new ConstructorFunction<Integer, Portable>() {
                     public Portable createNew(Integer arg) {
                         return new MapIsEmptyRequest();
                     }
                 };
-
-=======
-                constructors[EVICT_ALL] = new ConstructorFunction<Integer, Portable>() {
-                    public Portable createNew(Integer arg) {
-                        return new MapEvictAllRequest();
-                    }
-                };
->>>>>>> c56db205
             }
 
             public Portable create(int classId) {
