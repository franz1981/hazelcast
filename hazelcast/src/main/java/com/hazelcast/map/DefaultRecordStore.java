/*
 * Copyright (c) 2008-2013, Hazelcast, Inc. All Rights Reserved.
 *
 * Licensed under the Apache License, Version 2.0 (the "License");
 * you may not use this file except in compliance with the License.
 * You may obtain a copy of the License at
 *
 * http://www.apache.org/licenses/LICENSE-2.0
 *
 * Unless required by applicable law or agreed to in writing, software
 * distributed under the License is distributed on an "AS IS" BASIS,
 * WITHOUT WARRANTIES OR CONDITIONS OF ANY KIND, either express or implied.
 * See the License for the specific language governing permissions and
 * limitations under the License.
 */

package com.hazelcast.map;

import com.hazelcast.concurrent.lock.LockService;
import com.hazelcast.concurrent.lock.LockStore;
import com.hazelcast.config.InMemoryFormat;
import com.hazelcast.core.EntryView;
import com.hazelcast.logging.ILogger;
import com.hazelcast.map.merge.MapMergePolicy;
import com.hazelcast.map.operation.PutAllOperation;
import com.hazelcast.map.record.Record;
import com.hazelcast.map.record.RecordFactory;
import com.hazelcast.nio.serialization.Data;
import com.hazelcast.nio.serialization.SerializationService;
import com.hazelcast.query.impl.IndexService;
import com.hazelcast.query.impl.QueryEntry;
import com.hazelcast.query.impl.QueryableEntry;
import com.hazelcast.spi.DefaultObjectNamespace;
import com.hazelcast.spi.NodeEngine;
import com.hazelcast.spi.OperationAccessor;
import com.hazelcast.spi.ResponseHandler;
import com.hazelcast.spi.exception.RetryableHazelcastException;
import com.hazelcast.util.ExceptionUtil;
import com.hazelcast.util.scheduler.EntryTaskScheduler;

import java.util.*;
import java.util.concurrent.ConcurrentHashMap;
import java.util.concurrent.ConcurrentMap;
import java.util.concurrent.TimeUnit;
import java.util.concurrent.atomic.AtomicBoolean;
import java.util.concurrent.atomic.AtomicInteger;

/**
 * @author enesakar 1/17/13
 */
public class DefaultRecordStore implements RecordStore {
    private final String name;
    private final int partitionId;
    private final ConcurrentMap<Data, Record> records = new ConcurrentHashMap<Data, Record>(1000);
    private final Set<Data> toBeRemovedKeys = new HashSet<Data>();
    private final MapContainer mapContainer;
    private final MapService mapService;
    private final LockStore lockStore;
    private final RecordFactory recordFactory;
    private final ILogger logger;

    final SizeEstimator sizeEstimator;
    final AtomicBoolean loaded = new AtomicBoolean(false);

    public DefaultRecordStore(String name, MapService mapService, int partitionId) {
        this.name = name;
        this.partitionId = partitionId;
        this.mapService = mapService;
        this.mapContainer = mapService.getMapContainer(name);
        this.logger = mapService.getNodeEngine().getLogger(this.getName());
        recordFactory = mapContainer.getRecordFactory();
        NodeEngine nodeEngine = mapService.getNodeEngine();
        final LockService lockService = nodeEngine.getSharedService(LockService.SERVICE_NAME);
        this.lockStore = lockService == null ? null :
                lockService.createLockStore(partitionId, new DefaultObjectNamespace(MapService.SERVICE_NAME, name));
        this.sizeEstimator = SizeEstimators.createMapSizeEstimator();
        final int mapLoadChunkSize = nodeEngine.getGroupProperties().MAP_LOAD_CHUNK_SIZE.getInteger();
        final Queue<Map> chunks = new LinkedList<Map>();
        if (nodeEngine.getThisAddress().equals(nodeEngine.getPartitionService().getPartitionOwner(partitionId))) {
            if (mapContainer.getStore() != null && !loaded.get()) {
                Map<Data, Object> loadedKeys = mapContainer.getInitialKeys();
                if (loadedKeys != null && !loadedKeys.isEmpty()) {
                    Map<Data, Object> partitionKeys = new HashMap<Data, Object>();
                    Iterator<Map.Entry<Data, Object>> iterator = loadedKeys.entrySet().iterator();
                    while (iterator.hasNext()) {
                        final Map.Entry<Data, Object> entry = iterator.next();
                        final Data data = entry.getKey();
                        if (partitionId == nodeEngine.getPartitionService().getPartitionId(data)) {
                            partitionKeys.put(data, entry.getValue());
                            //split into chunks
                            if (partitionKeys.size() >= mapLoadChunkSize) {
                                chunks.add(partitionKeys);
                                partitionKeys = new HashMap<Data, Object>();
                            }
                            iterator.remove();
                        }
                    }
                    if (!partitionKeys.isEmpty()) {
                        chunks.add(partitionKeys);
                    }
                    if (!chunks.isEmpty()) {
                        try {
                            Map<Data, Object> chunkedKeys;
                            final AtomicInteger checkIfMapLoaded = new AtomicInteger(chunks.size());
                            while ((chunkedKeys = chunks.poll()) != null) {
                                nodeEngine.getExecutionService().submit("hz:map-load", new MapLoadAllTask(chunkedKeys, checkIfMapLoaded));
                            }
                        } catch (Throwable t) {
                            throw ExceptionUtil.rethrow(t);
                        }
                    } else {
                        loaded.set(true);
                    }
                } else {
                    loaded.set(true);
                }
            }
        } else {
            loaded.set(true);
        }
    }

    public boolean isLoaded() {
        return loaded.get();
    }

    public void setLoaded(boolean isLoaded) {
        loaded.set(isLoaded);
    }

    private void checkIfLoaded() {
        if (mapContainer.getStore() != null && !loaded.get()) {
            throw ExceptionUtil.rethrow(new RetryableHazelcastException("Map is not ready!!!"));
        }
    }

    public String getName() {
        return name;
    }

    public void flush() {
        checkIfLoaded();
        Set<Data> keys = new HashSet<Data>();
        for (Record record : records.values()) {
            keys.add(record.getKey());
        }
        EntryTaskScheduler writeScheduler = mapContainer.getMapStoreWriteScheduler();
        if (writeScheduler != null) {
            Set<Data> processedKeys = writeScheduler.flush(keys);
            for (Data key : processedKeys) {
                records.get(key).onStore();
            }
        }
        EntryTaskScheduler deleteScheduler = mapContainer.getMapStoreDeleteScheduler();
        if (deleteScheduler != null) {
            deleteScheduler.flush(toBeRemovedKeys);
            toBeRemovedKeys.clear();
        }
    }

    private void flush(Data key) {
        checkIfLoaded();
        EntryTaskScheduler writeScheduler = mapContainer.getMapStoreWriteScheduler();
        Set<Data> keys = new HashSet<Data>(1);
        keys.add(key);
        if (writeScheduler != null) {
            Set<Data> processedKeys = writeScheduler.flush(keys);
            for (Data pkey : processedKeys) {
                records.get(pkey).onStore();
            }
        }
        EntryTaskScheduler deleteScheduler = mapContainer.getMapStoreDeleteScheduler();
        if (deleteScheduler != null) {
            if (toBeRemovedKeys.contains(key)) {
                deleteScheduler.flush(keys);
                toBeRemovedKeys.remove(key);
            }
        }
    }

    public MapContainer getMapContainer() {
        return mapContainer;
    }

    public Record getRecord(Data key) {
        return records.get(key);
    }

    public void putRecord(Data key, Record record) {
        records.put(key, record);
    }

    public void deleteRecord(Data key) {
        Record record = records.remove(key);
        if (record != null) {
            record.invalidate();
        }
    }

    public Map<Data, Record> getReadonlyRecordMap() {
        return Collections.unmodifiableMap(records);
    }

    public void clearPartition() {
        final LockService lockService = mapService.getNodeEngine().getSharedService(LockService.SERVICE_NAME);
        if (lockService != null) {
            lockService.clearLockStore(partitionId, new DefaultObjectNamespace(MapService.SERVICE_NAME, name));
        }
        final IndexService indexService = mapContainer.getIndexService();
        if (indexService.hasIndex()) {
            for (Data key : records.keySet()) {
                indexService.removeEntryIndex(key);
            }
        }
        cancelAssociatedSchedulers(records.keySet());
        clearRecordsMap(Collections.<Data, Record>emptyMap());
        resetSizeEstimator();
<<<<<<< HEAD

=======
>>>>>>> 4353e1a8
    }

    private void clearRecordsMap(Map<Data, Record> excludeRecords) {
        InMemoryFormat inMemoryFormat = recordFactory.getStorageFormat();
        switch (inMemoryFormat) {
            case BINARY:
            case OBJECT:
                records.clear();
                if (excludeRecords != null && !excludeRecords.isEmpty()) {
                    records.putAll(excludeRecords);
                }
                return;

            case OFFHEAP:
                Iterator<Record> iter = records.values().iterator();
                while (iter.hasNext()) {
                    Record record = iter.next();
                    if (excludeRecords == null || !excludeRecords.containsKey(record.getKey())) {
                        record.invalidate();
                        iter.remove();
                    }
                }
                return;

            default:
                throw new IllegalArgumentException("Unknown storage format: " + inMemoryFormat);
        }
    }

    public int size() {
        checkIfLoaded();
        return records.size();
    }

    public boolean isEmpty() {
        checkIfLoaded();
        return records.isEmpty();
    }

    public boolean containsValue(Object value) {
        checkIfLoaded();
        for (Record record : records.values()) {
            if (mapService.compare(name, value, record.getValue()))
                return true;
        }
        return false;
    }

    public boolean lock(Data key, String caller, int threadId, long ttl) {
        checkIfLoaded();
        return lockStore != null && lockStore.lock(key, caller, threadId, ttl);
    }

    public boolean txnLock(Data key, String caller, int threadId, long ttl) {
        checkIfLoaded();
        return lockStore != null && lockStore.txnLock(key, caller, threadId, ttl);
    }

    public boolean extendLock(Data key, String caller, int threadId, long ttl) {
        checkIfLoaded();
        return lockStore != null && lockStore.extendLeaseTime(key, caller, threadId, ttl);
    }

    public boolean unlock(Data key, String caller, int threadId) {
        checkIfLoaded();
        return lockStore != null && lockStore.unlock(key, caller, threadId);
    }

    public boolean forceUnlock(Data dataKey) {
        return lockStore != null && lockStore.forceUnlock(dataKey);
    }

    @Override
    public long getHeapCost() {
        return getSizeEstimator().getSize();
    }

    public boolean isLocked(Data dataKey) {
        return lockStore != null && lockStore.isLocked(dataKey);
    }

    public boolean isLockedBy(Data key, String caller, int threadId) {
        return lockStore != null && lockStore.isLockedBy(key, caller, threadId);
    }

    public boolean canAcquireLock(Data key, String caller, int threadId) {
        return lockStore == null || lockStore.canAcquireLock(key, caller, threadId);
    }

    public String getLockOwnerInfo(Data key) {
        return lockStore != null ? lockStore.getOwnerInfo(key) : null;
    }

    public Set<Map.Entry<Data, Object>> entrySetObject() {
        checkIfLoaded();
        Map<Data, Object> temp = new HashMap<Data, Object>(records.size());
        for (Data key : records.keySet()) {
            temp.put(key, mapService.toObject(records.get(key).getValue()));
        }
        return temp.entrySet();
    }

    public Set<Map.Entry<Data, Data>> entrySetData() {
        checkIfLoaded();
        Map<Data, Data> temp = new HashMap<Data, Data>(records.size());
        for (Data key : records.keySet()) {
            temp.put(key, mapService.toData(records.get(key).getValue()));
        }
        return temp.entrySet();
    }

    public Map.Entry<Data, Data> getMapEntryData(Data dataKey) {
        checkIfLoaded();
        Record record = records.get(dataKey);
        Object value;
        if (record == null) {
            if (mapContainer.getStore() != null) {
                value = mapContainer.getStore().load(mapService.toObject(dataKey));
                if (value != null) {
                    record = mapService.createRecord(name, dataKey, value, -1);
                    records.put(dataKey, record);
                    saveIndex(record);
                    updateSizeEstimator(calculateRecordSize(record));
                }
            }
        } else {
            accessRecord(record);
        }

        Data data = record != null ? mapService.toData(record.getValue()) : null;
        return new AbstractMap.SimpleImmutableEntry<Data, Data>(dataKey, data);
    }

    public Map.Entry<Data, Object> getMapEntryObject(Data dataKey) {
        checkIfLoaded();
        Record record = records.get(dataKey);
        Object value = record != null ? mapService.toObject(record.getValue()) : null;
        return new AbstractMap.SimpleImmutableEntry<Data, Object>(dataKey, value);
    }

    public Set<Data> keySet() {
        checkIfLoaded();
        Set<Data> keySet = new HashSet<Data>(records.size());
        for (Data data : records.keySet()) {
            keySet.add(data);
        }
        return keySet;
    }

    public Collection<Object> valuesObject() {
        checkIfLoaded();
        Collection<Object> values = new ArrayList<Object>(records.size());
        for (Record record : records.values()) {
            values.add(mapService.toObject(record.getValue()));
        }
        return values;
    }

    public Collection<Data> valuesData() {
        checkIfLoaded();
        Collection<Data> values = new ArrayList<Data>(records.size());
        for (Record record : records.values()) {
            values.add(mapService.toData(record.getValue()));
        }
        return values;
    }

    public void clear() {
        checkIfLoaded();
        resetSizeEstimator();
        final Collection<Data> lockedKeys = lockStore != null ? lockStore.getLockedKeys() : Collections.<Data>emptySet();
        final Map<Data, Record> lockedRecords = new HashMap<Data, Record>(lockedKeys.size());
        // Locked records should not be removed!
        for (Data key : lockedKeys) {
            Record record = records.get(key);
            if (record != null) {
                lockedRecords.put(key, record);
                updateSizeEstimator(calculateRecordSize(record));
            }
        }
        Set<Data> keysToDelete = records.keySet();
        keysToDelete.removeAll(lockedRecords.keySet());

        final MapStoreWrapper store = mapContainer.getStore();
        Set<Object> keysObject = new HashSet<Object>();
        for (Data key : keysToDelete) {
            // todo ea have a clear(Keys) method for optimizations
            removeIndex(key);
            keysObject.add(mapService.toObject(key));
        }

        if (store != null) {
            store.deleteAll(keysObject);
            toBeRemovedKeys.removeAll(keysToDelete);
        }

        clearRecordsMap(lockedRecords);
        cancelAssociatedSchedulers(keysToDelete);
    }

    public void reset() {
        checkIfLoaded();
        cancelAssociatedSchedulers(records.keySet());
        clearRecordsMap(Collections.<Data, Record>emptyMap());
        resetSizeEstimator();
    }

    public Object remove(Data dataKey) {
        checkIfLoaded();
        Record record = records.get(dataKey);
        Object oldValue = null;
        if (record == null) {
            if (mapContainer.getStore() != null) {
                oldValue = mapContainer.getStore().load(mapService.toObject(dataKey));
                if (oldValue != null) {
                    removeIndex(dataKey);
                    mapStoreDelete(null, dataKey);
                }
            }
        } else {
            oldValue = record.getValue();
            oldValue = mapService.interceptRemove(name, oldValue);
            if (oldValue != null) {
                removeIndex(dataKey);
                mapStoreDelete(record, dataKey);
            }
            // reduce size
            updateSizeEstimator(-calculateRecordSize(record));
            deleteRecord(dataKey);
            cancelAssociatedSchedulers(dataKey);
        }
        return oldValue;
    }

    private void removeIndex(Data key) {
        final IndexService indexService = mapContainer.getIndexService();
        if (indexService.hasIndex()) {
            indexService.removeEntryIndex(key);
        }
    }

    public Object evict(Data dataKey) {
        checkIfLoaded();
        Record record = records.get(dataKey);
        Object oldValue = null;
        if (record != null) {
            flush(dataKey);
            mapService.interceptRemove(name, record.getValue());
            oldValue = record.getValue();
            deleteRecord(dataKey);
            // reduce size
            updateSizeEstimator(-calculateRecordSize(record));
            removeIndex(dataKey);
            cancelAssociatedSchedulers(dataKey);
        }
        return oldValue;
    }

    public boolean remove(Data dataKey, Object testValue) {
        checkIfLoaded();
        Record record = records.get(dataKey);
        Object oldValue = null;
        boolean removed = false;
        if (record == null) {
            if (mapContainer.getStore() != null) {
                oldValue = mapContainer.getStore().load(mapService.toObject(dataKey));
            }
            if (oldValue == null)
                return false;
        } else {
            oldValue = record.getValue();
        }
        if (mapService.compare(name, testValue, oldValue)) {
            mapService.interceptRemove(name, oldValue);
            removeIndex(dataKey);
            mapStoreDelete(record, dataKey);
            deleteRecord(dataKey);
            // reduce size
            updateSizeEstimator(-calculateRecordSize(record));
            cancelAssociatedSchedulers(dataKey);
            removed = true;
        }
        return removed;
    }

    public Object get(Data dataKey) {
        checkIfLoaded();
        Record record = records.get(dataKey);
        Object value = null;
        if (record == null) {
            if (mapContainer.getStore() != null) {
                value = mapContainer.getStore().load(mapService.toObject(dataKey));
                if (value != null) {
                    record = mapService.createRecord(name, dataKey, value, -1);
                    records.put(dataKey, record);
                    saveIndex(record);
                    updateSizeEstimator(calculateRecordSize(record));
                }
            }

        } else {
            accessRecord(record);
            value = record.getValue();
        }
        value = mapService.interceptGet(name, value);

        return value;
    }

    public MapEntrySet getAll(Set<Data> keySet) {
        checkIfLoaded();
        final MapEntrySet mapEntrySet = new MapEntrySet();
        Map<Object, Data> keyMapForLoader = null;
        if (mapContainer.getStore() != null) {
            keyMapForLoader = new HashMap<Object, Data>();
        }
        for (Data dataKey : keySet) {
            Record record = records.get(dataKey);
            if (record == null) {
                if (mapContainer.getStore() != null) {
                    keyMapForLoader.put(mapService.toObject(dataKey), dataKey);
                }
            } else {
                accessRecord(record);
                Object value = record.getValue();
                value = mapService.interceptGet(name, value);
                if (value != null) {
                    mapEntrySet.add(new AbstractMap.SimpleImmutableEntry(dataKey, mapService.toData(value)));
                }
            }
        }
        if (mapContainer.getStore() == null || keyMapForLoader.size() == 0) {
            return mapEntrySet;
        }
        final Map<Object, Object> loadedKeys = mapContainer.getStore().loadAll(keyMapForLoader.keySet());
        for (Map.Entry entry : loadedKeys.entrySet()) {
            final Object objectKey = entry.getKey();
            Object value = entry.getValue();
            Data dataKey = keyMapForLoader.get(objectKey);
            if (value != null) {
                Record record = mapService.createRecord(name, dataKey, value, -1);
                records.put(dataKey, record);
                saveIndex(record);
                updateSizeEstimator(calculateRecordSize(record));
            }
            value = mapService.interceptGet(name, value);
            if (value != null) {
                mapEntrySet.add(new AbstractMap.SimpleImmutableEntry(dataKey, mapService.toData(value)));
            }
        }
        return mapEntrySet;
    }

    public boolean containsKey(Data dataKey) {
        checkIfLoaded();
        Record record = records.get(dataKey);
        if (record == null) {
            if (mapContainer.getStore() != null) {
                Object value = mapContainer.getStore().load(mapService.toObject(dataKey));
                if (value != null) {
                    record = mapService.createRecord(name, dataKey, value, -1);
                    records.put(dataKey, record);
                    updateSizeEstimator(calculateRecordSize(record));
                }
            }
        }

        boolean contains = record != null;
        if (contains) {
            accessRecord(record);
        }
        return contains;
    }

    public void put(Map.Entry<Data, Object> entry) {
        checkIfLoaded();
        Data dataKey = entry.getKey();
        Object value = entry.getValue();
        Record record = records.get(dataKey);
        if (record == null) {
            value = mapService.interceptPut(name, null, value);
            value = writeMapStore(dataKey, value, record);
            record = mapService.createRecord(name, dataKey, value, -1);
            records.put(dataKey, record);
            // increase size.
            updateSizeEstimator(calculateRecordSize(record));
            saveIndex(record);
        } else {
            final Object oldValue = record.getValue();
            value = mapService.interceptPut(name, oldValue, value);
            //check if putting the same value again.
            if (mapService.compare(name, oldValue, value)) {
                accessRecord(record);
            }//otherwise this is a full update operation.
            else {
                value = writeMapStore(dataKey, value, record);
                // if key exists before, first reduce size
                updateSizeEstimator(-calculateRecordSize(record));
                setRecordValue(record, value);
                // then increase size
                updateSizeEstimator(calculateRecordSize(record));
                saveIndex(record);
            }
        }

    }

    public Object put(Data dataKey, Object value, long ttl) {
        checkIfLoaded();
        Record record = records.get(dataKey);
        Object oldValue = null;
        if (record == null) {
            if (mapContainer.getStore() != null) {
                oldValue = mapContainer.getStore().load(mapService.toObject(dataKey));
            }
            value = mapService.interceptPut(name, null, value);
            value = writeMapStore(dataKey, value, record);
            record = mapService.createRecord(name, dataKey, value, ttl);
            records.put(dataKey, record);
            updateSizeEstimator(calculateRecordSize(record));
            saveIndex(record);
        } else {
            oldValue = record.getValue();
            value = mapService.interceptPut(name, oldValue, value);
            //check if putting the same value again.
            if (mapService.compare(name, oldValue, value)) {
                accessRecord(record);
                updateTtl(record, ttl);
            }//otherwise this is a full update operation.
            else {
                value = writeMapStore(dataKey, value, record);
                // if key exists before, first reduce size
                updateSizeEstimator(-calculateRecordSize(record));
                setRecordValue(record, value);
                // then increase size.
                updateSizeEstimator(calculateRecordSize(record));
                updateTtl(record, ttl);
                saveIndex(record);
            }
        }
        return oldValue;
    }

    public boolean set(Data dataKey, Object value, long ttl) {
        checkIfLoaded();
        Record record = records.get(dataKey);
        boolean newRecord = false;
        if (record == null) {
            value = mapService.interceptPut(name, null, value);
            value = writeMapStore(dataKey, value, record);
            record = mapService.createRecord(name, dataKey, value, ttl);
            records.put(dataKey, record);
            updateSizeEstimator(calculateRecordSize(record));
            newRecord = true;
        } else {
            value = mapService.interceptPut(name, record.getValue(), value);
            value = writeMapStore(dataKey, value, record);
            // if key exists before, first reduce size
            updateSizeEstimator(-calculateRecordSize(record));
            setRecordValue(record, value);
            // then increase size.
            updateSizeEstimator(calculateRecordSize(record));
            updateTtl(record, ttl);
        }
        saveIndex(record);

        return newRecord;
    }

    private Object writeMapStore(Data dataKey, Object recordValue, Record record) {
        final MapStoreWrapper store = mapContainer.getStore();
        if (store != null) {
            if (mapContainer.getWriteDelayMillis() <= 0) {
                Object objectValue = mapService.toObject(recordValue);
                store.store(mapService.toObject(dataKey), objectValue);
                if (record != null) {
                    record.onStore();
                }
                // if store is not a post-processing map-store, then avoid extra de-serialization phase.
                return store.isPostProcessingMapStore() ? objectValue : recordValue;
            } else {
                mapService.scheduleMapStoreWrite(name, dataKey, recordValue, mapContainer.getWriteDelayMillis());
            }
        }
        return recordValue;
    }

    public boolean merge(Data dataKey, EntryView mergingEntry, MapMergePolicy mergePolicy) {
        checkIfLoaded();
        Record record = records.get(dataKey);
        Object newValue = null;
        if (record == null) {
            newValue = mergingEntry.getValue();
            newValue = writeMapStore(dataKey, newValue, record);
            record = mapService.createRecord(name, dataKey, newValue, -1);
            records.put(dataKey, record);
            updateSizeEstimator(calculateRecordSize(record));
        } else {
            Object oldValue = record.getValue();
            EntryView existingEntry = new SimpleEntryView(mapService.toObject(record.getKey()), mapService.toObject(record.getValue()),
                    record.getStatistics(), record.getVersion());
            newValue = mergePolicy.merge(name, mergingEntry, existingEntry);
            if (newValue == null) { // existing entry will be removed
                deleteRecord(dataKey);
                removeIndex(dataKey);
                mapStoreDelete(record, dataKey);
                // reduce size.
                updateSizeEstimator(-calculateRecordSize(record));
                return true;
            }
            // same with the existing entry so no need to mapstore etc operations.
            if (mapService.compare(name, newValue, oldValue)) {
                return true;
            }
            newValue = writeMapStore(dataKey, newValue, record);
            updateSizeEstimator(-calculateRecordSize(record));
            recordFactory.setValue(record, newValue);
            updateSizeEstimator(calculateRecordSize(record));
        }
        saveIndex(record);
        return newValue != null;
    }

    public Object replace(Data dataKey, Object value) {
        checkIfLoaded();
        Record record = records.get(dataKey);
        Object oldValue = null;
        if (record != null && record.getValue() != null) {
            oldValue = record.getValue();
            value = mapService.interceptPut(name, oldValue, value);
            value = writeMapStore(dataKey, value, record);
            updateSizeEstimator(-calculateRecordSize(record));
            setRecordValue(record, value);
            updateSizeEstimator(calculateRecordSize(record));
        } else {
            return null;
        }
        saveIndex(record);

        return oldValue;
    }

    public boolean replace(Data dataKey, Object testValue, Object newValue) {
        checkIfLoaded();
        Record record = records.get(dataKey);
        if (record == null)
            return false;
        if (mapService.compare(name, record.getValue(), testValue)) {
            newValue = mapService.interceptPut(name, record.getValue(), newValue);
            newValue = writeMapStore(dataKey, newValue, record);
            updateSizeEstimator(-calculateRecordSize(record));
            setRecordValue(record, newValue);
            updateSizeEstimator(calculateRecordSize(record));
        } else {
            return false;
        }
        saveIndex(record);

        return true;
    }

    public void putTransient(Data dataKey, Object value, long ttl) {
        checkIfLoaded();
        Record record = records.get(dataKey);
        if (record == null) {
            value = mapService.interceptPut(name, null, value);
            record = mapService.createRecord(name, dataKey, value, ttl);
            records.put(dataKey, record);
            updateSizeEstimator(calculateRecordSize(record));
        } else {
            value = mapService.interceptPut(name, record.getValue(), value);
            updateSizeEstimator(-calculateRecordSize(record));
            setRecordValue(record, value);
            updateSizeEstimator(calculateRecordSize(record));
            updateTtl(record, ttl);
        }
        saveIndex(record);
    }

    public void putFromLoad(Data dataKey, Object value, long ttl) {
        Record record = records.get(dataKey);
        if (record == null) {
            value = mapService.interceptPut(name, null, value);
            record = mapService.createRecord(name, dataKey, value, ttl);
            records.put(dataKey, record);
            updateSizeEstimator(calculateRecordSize(record));
        } else {
            value = mapService.interceptPut(name, record.getValue(), value);
            updateSizeEstimator(-calculateRecordSize(record));
            setRecordValue(record, value);
            updateSizeEstimator(calculateRecordSize(record));
            updateTtl(record, ttl);
        }
        saveIndex(record);
    }

    public boolean tryPut(Data dataKey, Object value, long ttl) {
        checkIfLoaded();
        Record record = records.get(dataKey);
        if (record == null) {
            value = mapService.interceptPut(name, null, value);
            value = writeMapStore(dataKey, value, record);
            record = mapService.createRecord(name, dataKey, value, ttl);
            records.put(dataKey, record);
            updateSizeEstimator(calculateRecordSize(record));
        } else {
            value = mapService.interceptPut(name, record.getValue(), value);
            value = writeMapStore(dataKey, value, record);
            updateSizeEstimator(-calculateRecordSize(record));
            setRecordValue(record, value);
            updateSizeEstimator(calculateRecordSize(record));
            updateTtl(record, ttl);
        }
        saveIndex(record);

        return true;
    }

    public Object putIfAbsent(Data dataKey, Object value, long ttl) {
        checkIfLoaded();
        Record record = records.get(dataKey);
        Object oldValue = null;
        if (record == null) {
            if (mapContainer.getStore() != null) {
                oldValue = mapContainer.getStore().load(mapService.toObject(dataKey));
                if (oldValue != null) {
                    record = mapService.createRecord(name, dataKey, oldValue, -1);
                    records.put(dataKey, record);
                    updateSizeEstimator(calculateRecordSize(record));
                }
            }
        } else {
            accessRecord(record);
            oldValue = record.getValue();
        }
        if (oldValue == null) {
            value = mapService.interceptPut(name, null, value);
            value = writeMapStore(dataKey, value, record);
            record = mapService.createRecord(name, dataKey, value, ttl);
            records.put(dataKey, record);
            updateSizeEstimator(calculateRecordSize(record));
            updateTtl(record, ttl);
        }
        saveIndex(record);

        return oldValue;
    }

    private void accessRecord(Record record) {
        record.onAccess();
        final int maxIdleSeconds = mapContainer.getMapConfig().getMaxIdleSeconds();
        if (maxIdleSeconds > 0) {
            mapService.scheduleIdleEviction(name, record.getKey(), TimeUnit.SECONDS.toMillis(maxIdleSeconds));
        }
    }

    private void saveIndex(Record record) {
        Data dataKey = record.getKey();
        final IndexService indexService = mapContainer.getIndexService();
        if (indexService.hasIndex()) {
            SerializationService ss = mapService.getSerializationService();
            QueryableEntry queryableEntry = new QueryEntry(ss, dataKey, dataKey, record.getValue());
            indexService.saveEntryIndex(queryableEntry);
        }
    }
    private void mapStoreDelete(Record record, Data key) {
        final MapStoreWrapper store = mapContainer.getStore();
        if (store != null) {
            long writeDelayMillis = mapContainer.getWriteDelayMillis();
            if (writeDelayMillis == 0) {
                store.delete(mapService.toObject(key));
                // todo ea record will be deleted then why calling onStore
                if (record != null){
                    record.onStore();
                }
            } else {
                mapService.scheduleMapStoreDelete(name, key, writeDelayMillis);
                toBeRemovedKeys.add(key);
            }
        }
    }

    public SizeEstimator getSizeEstimator() {
        return sizeEstimator;
    }

    private void updateTtl(Record record, long ttl) {
        if (ttl > 0) {
            mapService.scheduleTtlEviction(name, record, ttl);
        } else if (ttl == 0) {
            mapContainer.getTtlEvictionScheduler().cancel(record.getKey());
        }
    }

    private void updateSizeEstimator(long recordSize) {
        sizeEstimator.add(recordSize);
    }

    private long calculateRecordSize(Record record) {
        return sizeEstimator.getCost(record);
    }

    private void resetSizeEstimator() {
        sizeEstimator.reset();
    }

    private void setRecordValue(Record record, Object value) {
        accessRecord(record);
        record.onUpdate();
        recordFactory.setValue(record, value);
    }

    private void cancelAssociatedSchedulers(Data key) {
        mapContainer.getIdleEvictionScheduler().cancel(key);
        mapContainer.getTtlEvictionScheduler().cancel(key);
    }

    private void cancelAssociatedSchedulers(Set<Data> keySet) {
        if (keySet == null || keySet.isEmpty()) return;

        for (Data key : keySet) {
            cancelAssociatedSchedulers(key);
        }
    }

    private class MapLoadAllTask implements Runnable {
        private Map<Data, Object> keys;
        private AtomicInteger checkIfMapLoaded;

        private MapLoadAllTask(Map<Data, Object> keys, AtomicInteger checkIfMapLoaded) {
            this.keys = keys;
            this.checkIfMapLoaded = checkIfMapLoaded;
        }

        public void run() {
            final NodeEngine nodeEngine = mapService.getNodeEngine();

            try {
                Map values = mapContainer.getStore().loadAll(keys.values());
                if (values == null || values.isEmpty()) {
                    if (checkIfMapLoaded.decrementAndGet() == 0) {
                        loaded.set(true);
                    }
                    return;
                }

                MapEntrySet entrySet = new MapEntrySet();
                for (Data dataKey : keys.keySet()) {
                    Object key = keys.get(dataKey);
                    Object value = values.get(key);
                    if (value != null) {
                        Data dataValue = mapService.toData(value);
                        entrySet.add(dataKey, dataValue);
                    }
                }
                PutAllOperation operation = new PutAllOperation(name, entrySet, true);
                operation.setNodeEngine(nodeEngine);
                operation.setResponseHandler(new ResponseHandler() {
                    @Override
                    public void sendResponse(Object obj) {
                        if (checkIfMapLoaded.decrementAndGet() == 0) {
                            loaded.set(true);
                        }
                    }

                    public boolean isLocal() {
                        return true;
                    }
                });
                operation.setPartitionId(partitionId);
                OperationAccessor.setCallerAddress(operation, nodeEngine.getThisAddress());
                operation.setServiceName(MapService.SERVICE_NAME);
                nodeEngine.getOperationService().executeOperation(operation);
            } catch (Exception e) {
                logger.warning("Exception while load all task:" + e.toString());
            }
        }
    }
}<|MERGE_RESOLUTION|>--- conflicted
+++ resolved
@@ -215,10 +215,6 @@
         cancelAssociatedSchedulers(records.keySet());
         clearRecordsMap(Collections.<Data, Record>emptyMap());
         resetSizeEstimator();
-<<<<<<< HEAD
-
-=======
->>>>>>> 4353e1a8
     }
 
     private void clearRecordsMap(Map<Data, Record> excludeRecords) {
