--- conflicted
+++ resolved
@@ -25,13 +25,8 @@
 
 public class PartitionContainer {
     private final MapService mapService;
-<<<<<<< HEAD
-    final PartitionInfo partitionInfo;
-    final ConcurrentMap<String, PartitionRecordStore> maps = new ConcurrentHashMap<String, PartitionRecordStore>(1000);
-=======
     final int partitionId;
-    final ConcurrentMap<String, DefaultRecordStore> maps = new ConcurrentHashMap<String, DefaultRecordStore>(1000);
->>>>>>> a40d8e73
+    final ConcurrentMap<String, PartitionRecordStore> maps = new ConcurrentHashMap<String, DefaultRecordStore>(1000);
     final ConcurrentMap<String, TransactionLog> transactions = new ConcurrentHashMap<String, TransactionLog>(1000);
 
     public PartitionContainer(final MapService mapService, final int partitionId) {
@@ -106,7 +101,6 @@
     }
 
     void destroyMap(String name) {
-<<<<<<< HEAD
         PartitionRecordStore recordStore = maps.remove(name);
         if (recordStore != null)
             recordStore.clear();
@@ -114,18 +108,7 @@
 
     void destroy() {
         for (PartitionRecordStore store : maps.values()) {
-            store.clear();
-=======
-        final DefaultRecordStore recordStore = maps.remove(name);
-        if (recordStore != null) {
-            recordStore.destroy();
-        }
-    }
-
-    void destroy() {
-        for (DefaultRecordStore store : maps.values()) {
             store.destroy();
->>>>>>> a40d8e73
         }
         maps.clear();
         transactions.clear();
